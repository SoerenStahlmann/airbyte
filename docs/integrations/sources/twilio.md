--- conflicted
+++ resolved
@@ -81,12 +81,9 @@
 * [Trunks](https://www.twilio.com/docs/sip-trunking/api/trunk-resource#trunk-properties)
 * [Usage Records](https://www.twilio.com/docs/usage/api/usage-record#read-multiple-usagerecord-resources) \(Incremental\)
 * [Usage Triggers](https://www.twilio.com/docs/usage/api/usage-trigger#read-multiple-usagetrigger-resources)
-<<<<<<< HEAD
 * [Users](https://www.twilio.com/docs/conversations/api/user-resource)
 * [UserConversations](https://www.twilio.com/docs/conversations/api/user-conversation-resource#list-all-of-a-users-conversations)
-=======
 * [VerifyServices](https://www.twilio.com/docs/verify/api/service#maincontent)
->>>>>>> 4dcb22d0
 
 ## Performance considerations
 
@@ -97,11 +94,8 @@
 
 | Version | Date       | Pull Request                                              | Subject                                                                                                 |
 |:--------|:-----------|:----------------------------------------------------------|:--------------------------------------------------------------------------------------------------------|
-<<<<<<< HEAD
-| 0.8.0   | 2023-06-10 | [27221](https://github.com/airbytehq/airbyte/pull/27221)  | Add new stream `UserConversations` with parent `Users`                                                  |
-=======
+| 0.9.0   | 2023-06-27 | [27221](https://github.com/airbytehq/airbyte/pull/27221)  | Add new stream `UserConversations` with parent `Users`                                                  |
 | 0.8.0   | 2023-06-11 | [*****](https://github.com/airbytehq/airbyte/pull/*****)  | Add new stream `VerifyServices`                                                                         |
->>>>>>> 4dcb22d0
 | 0.7.0   | 2023-05-03 | [25781](https://github.com/airbytehq/airbyte/pull/25781)  | Add new stream `Trunks`                                                                                 |
 | 0.6.0   | 2023-05-03 | [25783](https://github.com/airbytehq/airbyte/pull/25783)  | Add new stream `Roles` with parent `Services`                                                           |
 | 0.5.0   | 2023-03-21 | [23995](https://github.com/airbytehq/airbyte/pull/23995)  | Add new stream `Conversation Participants`                                                              |
