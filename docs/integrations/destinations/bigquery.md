# BigQuery

Setting up the BigQuery destination connector involves setting up the data loading method (BigQuery Standard method and Google Cloud Storage bucket) and configuring the BigQuery destination connector using the Airbyte UI.

This page guides you through setting up the BigQuery destination connector.

## Prerequisites

- For Airbyte Open Source users using the [Postgres](https://docs.airbyte.com/integrations/sources/postgres) source connector, [upgrade](https://docs.airbyte.com/operator-guides/upgrading-airbyte/) your Airbyte platform to version `v0.40.0-alpha` or newer and upgrade your BigQuery connector to version `1.1.14` or newer
- [A Google Cloud project with BigQuery enabled](https://cloud.google.com/bigquery/docs/quickstarts/query-public-dataset-console)
- [A BigQuery dataset](https://cloud.google.com/bigquery/docs/quickstarts/quickstart-web-ui#create_a_dataset) to sync data to.

  **Note:** Queries written in BigQuery can only reference datasets in the same physical location. If you plan on combining the data that Airbyte syncs with data from other datasets in your queries, create the datasets in the same location on Google Cloud. For more information, read [Introduction to Datasets](https://cloud.google.com/bigquery/docs/datasets-intro)

- (Required for Airbyte Cloud; Optional for Airbyte Open Source) A Google Cloud [Service Account](https://cloud.google.com/iam/docs/service-accounts) with the [`BigQuery User`](https://cloud.google.com/bigquery/docs/access-control#bigquery) and [`BigQuery Data Editor`](https://cloud.google.com/bigquery/docs/access-control#bigquery) roles and the [Service Account Key in JSON format](https://cloud.google.com/iam/docs/creating-managing-service-account-keys).

## Connector modes

While setting up the connector, you can configure it in the following modes:

- **BigQuery**: Produces a normalized output by storing the JSON blob data in `_airbyte_raw_*` tables and then transforming and normalizing the data into separate tables, potentially `exploding` nested streams into their own tables if basic normalization is configured.
- **BigQuery (Denormalized)**: Leverages BigQuery capabilities with Structured and Repeated fields to produce a single "big" table per stream. Airbyte does not support normalization for this option at this time.

## Setup guide

### Step 1: Set up a data loading method

Although you can load data using BigQuery's [`INSERTS`](https://cloud.google.com/bigquery/docs/reference/standard-sql/dml-syntax), we highly recommend using a [Google Cloud Storage bucket](https://cloud.google.com/storage/docs/introduction) not only for performance and cost but reliability since larger datasets are prone to more failures when using standard inserts.

#### (Recommended) Using a Google Cloud Storage bucket

To use a Google Cloud Storage bucket:

1. [Create a Cloud Storage bucket](https://cloud.google.com/storage/docs/creating-buckets) with the Protection Tools set to `none` or `Object versioning`. Make sure the bucket does not have a [retention policy](https://cloud.google.com/storage/docs/samples/storage-set-retention-policy).
2. [Create an HMAC key and access ID](https://cloud.google.com/storage/docs/authentication/managing-hmackeys#create).
3. Grant the [`Storage Object Admin` role](https://cloud.google.com/storage/docs/access-control/iam-roles#standard-roles) to the Google Cloud [Service Account](https://cloud.google.com/iam/docs/service-accounts).
4. Make sure your Cloud Storage bucket is accessible from the machine running Airbyte. The easiest way to verify if Airbyte is able to connect to your bucket is via the check connection tool in the UI.

Your bucket must be encrypted using a Google-managed encryption key (this is the default setting when creating a new bucket). We currently do not support buckets using customer-managed encryption keys (CMEK). You can view this setting under the "Configuration" tab of your GCS bucket, in the `Encryption type` row.

#### Using `INSERT`

You can use BigQuery's [`INSERT`](https://cloud.google.com/bigquery/docs/reference/standard-sql/dml-syntax) statement to upload data directly from your source to BigQuery. While this is faster to set up initially, we strongly recommend not using this option for anything other than a quick demo. Due to the Google BigQuery SDK client limitations, using `INSERT` is 10x slower than using a Google Cloud Storage bucket, and you may see some failures for big datasets and slow sources (For example, if reading from a source takes more than 10-12 hours). For more details, refer to https://github.com/airbytehq/airbyte/issues/3549

### Step 2: Set up the BigQuery connector

1. Log into your [Airbyte Cloud](https://cloud.airbyte.com/workspaces) or Airbyte Open Source account.
2. Click **Destinations** and then click **+ New destination**.
3. On the Set up the destination page, select **BigQuery** or **BigQuery (denormalized typed struct)** from the **Destination type** dropdown depending on whether you want to set up the connector in [BigQuery](#connector-modes) or [BigQuery (Denormalized)](#connector-modes) mode.
4. Enter the name for the BigQuery connector.
5. For **Project ID**, enter your [Google Cloud project ID](https://cloud.google.com/resource-manager/docs/creating-managing-projects#identifying_projects).
6. For **Dataset Location**, select the location of your BigQuery dataset.
   :::warning
   You cannot change the location later.
   :::
7. For **Default Dataset ID**, enter the BigQuery [Dataset ID](https://cloud.google.com/bigquery/docs/datasets#create-dataset).
8. For **Loading Method**, select [Standard Inserts](#using-insert) or [GCS Staging](#recommended-using-a-google-cloud-storage-bucket).
   :::tip
   We recommend using the GCS Staging option.
   :::
9. For **Service Account Key JSON (Required for cloud, optional for open-source)**, enter the Google Cloud [Service Account Key in JSON format](https://cloud.google.com/iam/docs/creating-managing-service-account-keys).
10. For **Transformation Query Run Type (Optional)**, select **interactive** to have [BigQuery run interactive query jobs](https://cloud.google.com/bigquery/docs/running-queries#queries) or **batch** to have [BigQuery run batch queries](https://cloud.google.com/bigquery/docs/running-queries#batch).

    :::note
    Interactive queries are executed as soon as possible and count towards daily concurrent quotas and limits, while batch queries are executed as soon as idle resources are available in the BigQuery shared resource pool. If BigQuery hasn't started the query within 24 hours, BigQuery changes the job priority to interactive. Batch queries don't count towards your concurrent rate limit, making it easier to start many queries at once.
    :::

11. For **Google BigQuery Client Chunk Size (Optional)**, use the default value of 15 MiB. Later, if you see networking or memory management problems with the sync (specifically on the destination), try decreasing the chunk size. In that case, the sync will be slower but more likely to succeed.

## Supported sync modes

The BigQuery destination connector supports the following [sync modes](https://docs.airbyte.com/cloud/core-concepts#connection-sync-modes):

- Full Refresh Sync
- Incremental - Append Sync
- Incremental - Append + Deduped

## Output schema

Airbyte outputs each stream into its own table in BigQuery. Each table contains three columns:

- `_airbyte_ab_id`: A UUID assigned by Airbyte to each event that is processed. The column type in BigQuery is `String`.
- `_airbyte_emitted_at`: A timestamp representing when the event was pulled from the data source. The column type in BigQuery is `Timestamp`.
- `_airbyte_data`: A JSON blob representing the event data. The column type in BigQuery is `String`.

The output tables in BigQuery are partitioned and clustered by the Time-unit column `_airbyte_emitted_at` at a daily granularity. Partitions boundaries are based on UTC time.
This is useful to limit the number of partitions scanned when querying these partitioned tables, by using a predicate filter (a `WHERE` clause). Filters on the partitioning column are used to prune the partitions and reduce the query cost. (The parameter **Require partition filter** is not enabled by Airbyte, but you may toggle it by updating the produced tables.)

## BigQuery Naming Conventions

Follow [BigQuery Datasets Naming conventions](https://cloud.google.com/bigquery/docs/datasets#dataset-naming).

Airbyte converts any invalid characters into `_` characters when writing data. However, since datasets that begin with `_` are hidden on the BigQuery Explorer panel, Airbyte prepends the namespace with `n` for converted namespaces.

## Data type map

| Airbyte type                        | BigQuery type | BigQuery denormalized type |
| :---------------------------------- | :------------ | :------------------------- |
| DATE                                | DATE          | DATE                       |
| STRING (BASE64)                     | STRING        | STRING                     |
| NUMBER                              | FLOAT         | NUMBER                     |
| OBJECT                              | STRING        | RECORD                     |
| STRING                              | STRING        | STRING                     |
| BOOLEAN                             | BOOLEAN       | BOOLEAN                    |
| INTEGER                             | INTEGER       | INTEGER                    |
| STRING (BIG_NUMBER)                 | STRING        | STRING                     |
| STRING (BIG_INTEGER)                | STRING        | STRING                     |
| ARRAY                               | REPEATED      | REPEATED                   |
| STRING (TIMESTAMP_WITH_TIMEZONE)    | TIMESTAMP     | DATETIME                   |
| STRING (TIMESTAMP_WITHOUT_TIMEZONE) | TIMESTAMP     | DATETIME                   |

## Troubleshooting permission issues

The service account does not have the proper permissions.

- Make sure the BigQuery service account has `BigQuery User` and `BigQuery Data Editor` roles or equivalent permissions as those two roles.
- If the GCS staging mode is selected, ensure the BigQuery service account has the right permissions to the GCS bucket and path or the `Cloud Storage Admin` role, which includes a superset of the required permissions.

The HMAC key is wrong.

- Make sure the HMAC key is created for the BigQuery service account, and the service account has permission to access the GCS bucket and path.

## Tutorials

Now that you have set up the BigQuery destination connector, check out the following BigQuery tutorials:

- [Export Google Analytics data to BigQuery](https://airbyte.com/tutorials/export-google-analytics-to-bigquery)
- [Load data from Facebook Ads to BigQuery](https://airbyte.com/tutorials/facebook-ads-to-bigquery)
- [Replicate Salesforce data to BigQuery](https://airbyte.com/tutorials/replicate-salesforce-data-to-bigquery)
- [Partition and cluster BigQuery tables with Airbyte and dbt](https://airbyte.com/tutorials/bigquery-partition-cluster)

## Changelog

### bigquery

| Version | Date       | Pull Request                                               | Subject                                                                                                                                                         |
|:--------|:-----------|:-----------------------------------------------------------|:----------------------------------------------------------------------------------------------------------------------------------------------------------------|
<<<<<<< HEAD
| 2.0.0   | 2023-08-27 | [29783](https://github.com/airbytehq/airbyte/pull/29783)   | Destinations V2                                                                                                          |
=======
| 1.10.2  | 2023-08-24 | [\#29805](https://github.com/airbytehq/airbyte/pull/29805) | Destinations v2: Don't soft reset in migration                                                                                                                  |
>>>>>>> 29bae8c7
| 1.10.1  | 2023-08-23 | [\#29774](https://github.com/airbytehq/airbyte/pull/29774) | Destinations v2: Don't soft reset overwrite syncs                                                                                                               |
| 1.10.0  | 2023-08-21 | [\#29636](https://github.com/airbytehq/airbyte/pull/29636) | Destinations v2: Several Critical Bug Fixes (cursorless dedup, improved floating-point handling, improved special characters handling; improved error handling) |
| 1.9.1   | 2023-08-21 | [\#28687](https://github.com/airbytehq/airbyte/pull/28687) | Under the hood: Add dependency on Java CDK v0.0.1.                                                                                                              |
| 1.9.0   | 2023-08-17 | [\#29560](https://github.com/airbytehq/airbyte/pull/29560) | Destinations v2: throw an error on disallowed column name prefixes                                                                                              |
| 1.8.1   | 2023-08-17 | [\#29522](https://github.com/airbytehq/airbyte/pull/29522) | Migration BugFix - ensure raw dataset created                                                                                                                   |
| 1.8.0   | 2023-08-17 | [\#29498](https://github.com/airbytehq/airbyte/pull/29498) | Fix checkpointing logic in GCS staging mode                                                                                                                     |
| 1.7.8   | 2023-08-15 | [\#29461](https://github.com/airbytehq/airbyte/pull/29461) | Migration BugFix - ensure migration happens before table creation for GCS staging.                                                                              |
| 1.7.7   | 2023-08-11 | [\#29381](https://github.com/airbytehq/airbyte/pull/29381) | Destinations v2: Add support for streams with no columns                                                                                                        |
| 1.7.6   | 2023-08-04 | [\#28894](https://github.com/airbytehq/airbyte/pull/28894) | Destinations v2: Add v1 -> v2 migration Logic                                                                                                                   |
| 1.7.5   | 2023-08-04 | [\#29106](https://github.com/airbytehq/airbyte/pull/29106) | Destinations v2: handle unusual CDC deletion edge case                                                                                                          |
| 1.7.4   | 2023-08-04 | [\#29089](https://github.com/airbytehq/airbyte/pull/29089) | Destinations v2: improve special character handling in column names                                                                                             |
| 1.7.3   | 2023-08-03 | [\#28890](https://github.com/airbytehq/airbyte/pull/28890) | Internal code updates; improved testing                                                                                                                         |
| 1.7.2   | 2023-08-02 | [\#28976](https://github.com/airbytehq/airbyte/pull/28976) | Fix composite PK handling in v1 mode                                                                                                                            |
| 1.7.1   | 2023-08-02 | [\#28959](https://github.com/airbytehq/airbyte/pull/28959) | Destinations v2: Fix CDC syncs in non-dedup mode                                                                                                                |
| 1.7.0   | 2023-08-01 | [\#28894](https://github.com/airbytehq/airbyte/pull/28894) | Destinations v2: Open up early access program opt-in                                                                                                            |
| 1.6.0   | 2023-07-26 | [\#28723](https://github.com/airbytehq/airbyte/pull/28723) | Destinations v2: Change raw table dataset and naming convention                                                                                                 |
| 1.5.8   | 2023-07-25 | [\#28721](https://github.com/airbytehq/airbyte/pull/28721) | Destinations v2: Handle cursor change across syncs                                                                                                              |
| 1.5.7   | 2023-07-24 | [\#28625](https://github.com/airbytehq/airbyte/pull/28625) | Destinations v2: Limit Clustering Columns to 4                                                                                                                  |
| 1.5.6   | 2023-07-21 | [\#28580](https://github.com/airbytehq/airbyte/pull/28580) | Destinations v2: Create dataset in user-specified location                                                                                                      |
| 1.5.5   | 2023-07-20 | [\#28490](https://github.com/airbytehq/airbyte/pull/28490) | Destinations v2: Fix schema change detection in OVERWRITE mode when existing table is empty; other code refactoring                                             |
| 1.5.4   | 2023-07-17 | [\#28382](https://github.com/airbytehq/airbyte/pull/28382) | Destinations v2: Schema Change Detection                                                                                                                        |
| 1.5.3   | 2023-07-14 | [\#28345](https://github.com/airbytehq/airbyte/pull/28345) | Increment patch to trigger a rebuild                                                                                                                            |
| 1.5.2   | 2023-07-05 | [\#27936](https://github.com/airbytehq/airbyte/pull/27936) | Internal scaffolding change for future development                                                                                                              |
| 1.5.1   | 2023-06-30 | [\#27891](https://github.com/airbytehq/airbyte/pull/27891) | Revert bugged update                                                                                                                                            |
| 1.5.0   | 2023-06-27 | [\#27781](https://github.com/airbytehq/airbyte/pull/27781) | License Update: Elv2                                                                                                                                            |
| 1.4.6   | 2023-06-28 | [\#27268](https://github.com/airbytehq/airbyte/pull/27268) | Internal scaffolding change for future development                                                                                                              |
| 1.4.5   | 2023-06-21 | [\#27555](https://github.com/airbytehq/airbyte/pull/27555) | Reduce image size                                                                                                                                               |
| 1.4.4   | 2023-05-25 | [\#26585](https://github.com/airbytehq/airbyte/pull/26585) | Small tweak in logs for clarity                                                                                                                                 |
| 1.4.3   | 2023-05-17 | [\#26213](https://github.com/airbytehq/airbyte/pull/26213) | Fix bug in parsing file buffer config count                                                                                                                     |
| 1.4.2   | 2023-05-10 | [\#25925](https://github.com/airbytehq/airbyte/pull/25925) | Testing update. Normalization tests are now done in the destination container.                                                                                  |
| 1.4.1   | 2023-05-11 | [\#25993](https://github.com/airbytehq/airbyte/pull/25993) | Internal library update                                                                                                                                         |
| 1.4.0   | 2023-04-29 | [\#25570](https://github.com/airbytehq/airbyte/pull/25570) | Internal library update. Bumping version to stay in sync with BigQuery-denormalized.                                                                            |
| 1.3.4   | 2023-04-28 | [\#25588](https://github.com/airbytehq/airbyte/pull/25588) | Internal scaffolding change for future development                                                                                                              |
| 1.3.3   | 2023-04-27 | [\#25346](https://github.com/airbytehq/airbyte/pull/25346) | Internal code cleanup                                                                                                                                           |
| 1.3.1   | 2023-04-20 | [\#25097](https://github.com/airbytehq/airbyte/pull/25097) | Internal scaffolding change for future development                                                                                                              |
| 1.3.0   | 2023-04-19 | [\#25287](https://github.com/airbytehq/airbyte/pull/25287) | Add parameter to configure the number of file buffers when GCS is used as the loading method                                                                    |
| 1.2.20  | 2023-04-12 | [\#25122](https://github.com/airbytehq/airbyte/pull/25122) | Add additional data centers                                                                                                                                     |
| 1.2.19  | 2023-03-29 | [\#24671](https://github.com/airbytehq/airbyte/pull/24671) | Fail faster in certain error cases                                                                                                                              |
| 1.2.18  | 2023-03-23 | [\#24447](https://github.com/airbytehq/airbyte/pull/24447) | Set the Service Account Key JSON field to always_show: true so that it isn't collapsed into an optional fields section                                          |
| 1.2.17  | 2023-03-17 | [\#23788](https://github.com/airbytehq/airbyte/pull/23788) | S3-Parquet: added handler to process null values in arrays                                                                                                      |
| 1.2.16  | 2023-03-10 | [\#23931](https://github.com/airbytehq/airbyte/pull/23931) | Added support for periodic buffer flush                                                                                                                         |
| 1.2.15  | 2023-03-10 | [\#23466](https://github.com/airbytehq/airbyte/pull/23466) | Changed S3 Avro type from Int to Long                                                                                                                           |
| 1.2.14  | 2023-02-08 | [\#22497](https://github.com/airbytehq/airbyte/pull/22497) | Fixed table already exists error                                                                                                                                |
| 1.2.13  | 2023-01-26 | [\#20631](https://github.com/airbytehq/airbyte/pull/20631) | Added support for destination checkpointing with staging                                                                                                        |
| 1.2.12  | 2023-01-18 | [\#21087](https://github.com/airbytehq/airbyte/pull/21087) | Wrap Authentication Errors as Config Exceptions                                                                                                                 |
| 1.2.11  | 2023-01-18 | [\#21144](https://github.com/airbytehq/airbyte/pull/21144) | Added explicit error message if sync fails due to a config issue                                                                                                |
| 1.2.9   | 2022-12-14 | [\#20501](https://github.com/airbytehq/airbyte/pull/20501) | Report GCS staging failures that occur during connection check                                                                                                  |
| 1.2.8   | 2022-11-22 | [\#19489](https://github.com/airbytehq/airbyte/pull/19489) | Added non-billable projects handle to check connection stage                                                                                                    |
| 1.2.7   | 2022-11-11 | [\#19358](https://github.com/airbytehq/airbyte/pull/19358) | Fixed check method to capture mismatch dataset location                                                                                                         |
| 1.2.6   | 2022-11-10 | [\#18554](https://github.com/airbytehq/airbyte/pull/18554) | Improve check connection method to handle more errors                                                                                                           |
| 1.2.5   | 2022-10-19 | [\#18162](https://github.com/airbytehq/airbyte/pull/18162) | Improve error logs                                                                                                                                              |
| 1.2.4   | 2022-09-26 | [\#16890](https://github.com/airbytehq/airbyte/pull/16890) | Add user-agent header                                                                                                                                           |
| 1.2.3   | 2022-09-22 | [\#17054](https://github.com/airbytehq/airbyte/pull/17054) | Respect stream namespace                                                                                                                                        |
| 1.2.1   | 2022-09-14 | [\#15668](https://github.com/airbytehq/airbyte/pull/15668) | (bugged, do not use) Wrap logs in AirbyteLogMessage                                                                                                             |
| 1.2.0   | 2022-09-09 | [\#14023](https://github.com/airbytehq/airbyte/pull/14023) | (bugged, do not use) Cover arrays only if they are nested                                                                                                       |
| 1.1.16  | 2022-09-01 | [\#16243](https://github.com/airbytehq/airbyte/pull/16243) | Fix Json to Avro conversion when there is field name clash from combined restrictions (`anyOf`, `oneOf`, `allOf` fields)                                        |
| 1.1.15  | 2022-08-22 | [\#15787](https://github.com/airbytehq/airbyte/pull/15787) | Throw exception if job failed                                                                                                                                   |
| 1.1.14  | 2022-08-03 | [\#14784](https://github.com/airbytehq/airbyte/pull/14784) | Enabling Application Default Credentials                                                                                                                        |
| 1.1.13  | 2022-08-02 | [\#14801](https://github.com/airbytehq/airbyte/pull/14801) | Fix multiple log bindings                                                                                                                                       |
| 1.1.12  | 2022-08-02 | [\#15180](https://github.com/airbytehq/airbyte/pull/15180) | Fix standard loading mode                                                                                                                                       |
| 1.1.11  | 2022-06-24 | [\#14114](https://github.com/airbytehq/airbyte/pull/14114) | Remove "additionalProperties": false from specs for connectors with staging                                                                                     |
| 1.1.10  | 2022-06-16 | [\#13852](https://github.com/airbytehq/airbyte/pull/13852) | Updated stacktrace format for any trace message errors                                                                                                          |
| 1.1.9   | 2022-06-17 | [\#13753](https://github.com/airbytehq/airbyte/pull/13753) | Deprecate and remove PART_SIZE_MB fields from connectors based on StreamTransferManager                                                                         |
| 1.1.8   | 2022-06-07 | [\#13579](https://github.com/airbytehq/airbyte/pull/13579) | Always check GCS bucket for GCS loading method to catch invalid HMAC keys.                                                                                      |
| 1.1.7   | 2022-06-07 | [\#13424](https://github.com/airbytehq/airbyte/pull/13424) | Reordered fields for specification.                                                                                                                             |
| 1.1.6   | 2022-05-15 | [\#12768](https://github.com/airbytehq/airbyte/pull/12768) | Clarify that the service account key json field is required on cloud.                                                                                           |
| 1.1.5   | 2022-05-12 | [\#12805](https://github.com/airbytehq/airbyte/pull/12805) | Updated to latest base-java to emit AirbyteTraceMessage on error.                                                                                               |
| 1.1.4   | 2022-05-04 | [\#12578](https://github.com/airbytehq/airbyte/pull/12578) | In JSON to Avro conversion, log JSON field values that do not follow Avro schema for debugging.                                                                 |
| 1.1.3   | 2022-05-02 | [\#12528](https://github.com/airbytehq/airbyte/pull/12528) | Update Dataset location field description                                                                                                                       |
| 1.1.2   | 2022-04-29 | [\#12477](https://github.com/airbytehq/airbyte/pull/12477) | Dataset location is a required field                                                                                                                            |
| 1.1.1   | 2022-04-15 | [\#12068](https://github.com/airbytehq/airbyte/pull/12068) | Fixed bug with GCS bucket conditional binding                                                                                                                   |
| 1.1.0   | 2022-04-06 | [\#11776](https://github.com/airbytehq/airbyte/pull/11776) | Use serialized buffering strategy to reduce memory consumption.                                                                                                 |
| 1.0.2   | 2022-03-30 | [\#11620](https://github.com/airbytehq/airbyte/pull/11620) | Updated spec                                                                                                                                                    |
| 1.0.1   | 2022-03-24 | [\#11350](https://github.com/airbytehq/airbyte/pull/11350) | Improve check performance                                                                                                                                       |
| 1.0.0   | 2022-03-18 | [\#11238](https://github.com/airbytehq/airbyte/pull/11238) | Updated spec and documentation                                                                                                                                  |
| 0.6.12  | 2022-03-18 | [\#10793](https://github.com/airbytehq/airbyte/pull/10793) | Fix namespace with invalid characters                                                                                                                           |
| 0.6.11  | 2022-03-03 | [\#10755](https://github.com/airbytehq/airbyte/pull/10755) | Make sure to kill children threads and stop JVM                                                                                                                 |
| 0.6.8   | 2022-02-14 | [\#10256](https://github.com/airbytehq/airbyte/pull/10256) | Add `-XX:+ExitOnOutOfMemoryError` JVM option                                                                                                                    |
| 0.6.6   | 2022-02-01 | [\#9959](https://github.com/airbytehq/airbyte/pull/9959)   | Fix null pointer exception from buffered stream consumer.                                                                                                       |
| 0.6.6   | 2022-01-29 | [\#9745](https://github.com/airbytehq/airbyte/pull/9745)   | Integrate with Sentry.                                                                                                                                          |
| 0.6.5   | 2022-01-18 | [\#9573](https://github.com/airbytehq/airbyte/pull/9573)   | BigQuery Destination : update description for some input fields                                                                                                 |
| 0.6.4   | 2022-01-17 | [\#8383](https://github.com/airbytehq/airbyte/issues/8383) | Support dataset-id prefixed by project-id                                                                                                                       |
| 0.6.3   | 2022-01-12 | [\#9415](https://github.com/airbytehq/airbyte/pull/9415)   | BigQuery Destination : Fix GCS processing of Facebook data                                                                                                      |
| 0.6.2   | 2022-01-10 | [\#9121](https://github.com/airbytehq/airbyte/pull/9121)   | Fixed check method for GCS mode to verify if all roles assigned to user                                                                                         |
| 0.6.1   | 2021-12-22 | [\#9039](https://github.com/airbytehq/airbyte/pull/9039)   | Added part_size configuration to UI for GCS staging                                                                                                             |
| 0.6.0   | 2021-12-17 | [\#8788](https://github.com/airbytehq/airbyte/issues/8788) | BigQuery/BiqQuery denorm Destinations : Add possibility to use different types of GCS files                                                                     |
| 0.5.1   | 2021-12-16 | [\#8816](https://github.com/airbytehq/airbyte/issues/8816) | Update dataset locations                                                                                                                                        |
| 0.5.0   | 2021-10-26 | [\#7240](https://github.com/airbytehq/airbyte/issues/7240) | Output partitioned/clustered tables                                                                                                                             |
| 0.4.1   | 2021-10-04 | [\#6733](https://github.com/airbytehq/airbyte/issues/6733) | Support dataset starting with numbers                                                                                                                           |
| 0.4.0   | 2021-08-26 | [\#5296](https://github.com/airbytehq/airbyte/issues/5296) | Added GCS Staging uploading option                                                                                                                              |
| 0.3.12  | 2021-08-03 | [\#3549](https://github.com/airbytehq/airbyte/issues/3549) | Add optional arg to make a possibility to change the BigQuery client's chunk\buffer size                                                                        |
| 0.3.11  | 2021-07-30 | [\#5125](https://github.com/airbytehq/airbyte/pull/5125)   | Enable `additionalPropertities` in spec.json                                                                                                                    |
| 0.3.10  | 2021-07-28 | [\#3549](https://github.com/airbytehq/airbyte/issues/3549) | Add extended logs and made JobId filled with region and projectId                                                                                               |
| 0.3.9   | 2021-07-28 | [\#5026](https://github.com/airbytehq/airbyte/pull/5026)   | Add sanitized json fields in raw tables to handle quotes in column names                                                                                        |
| 0.3.6   | 2021-06-18 | [\#3947](https://github.com/airbytehq/airbyte/issues/3947) | Service account credentials are now optional.                                                                                                                   |
| 0.3.4   | 2021-06-07 | [\#3277](https://github.com/airbytehq/airbyte/issues/3277) | Add dataset location option                                                                                                                                     |<|MERGE_RESOLUTION|>--- conflicted
+++ resolved
@@ -135,11 +135,8 @@
 
 | Version | Date       | Pull Request                                               | Subject                                                                                                                                                         |
 |:--------|:-----------|:-----------------------------------------------------------|:----------------------------------------------------------------------------------------------------------------------------------------------------------------|
-<<<<<<< HEAD
-| 2.0.0   | 2023-08-27 | [29783](https://github.com/airbytehq/airbyte/pull/29783)   | Destinations V2                                                                                                          |
-=======
+| 2.0.0   | 2023-08-27 | [29783](https://github.com/airbytehq/airbyte/pull/29783)   | Destinations V2                                                                                                                                                 |
 | 1.10.2  | 2023-08-24 | [\#29805](https://github.com/airbytehq/airbyte/pull/29805) | Destinations v2: Don't soft reset in migration                                                                                                                  |
->>>>>>> 29bae8c7
 | 1.10.1  | 2023-08-23 | [\#29774](https://github.com/airbytehq/airbyte/pull/29774) | Destinations v2: Don't soft reset overwrite syncs                                                                                                               |
 | 1.10.0  | 2023-08-21 | [\#29636](https://github.com/airbytehq/airbyte/pull/29636) | Destinations v2: Several Critical Bug Fixes (cursorless dedup, improved floating-point handling, improved special characters handling; improved error handling) |
 | 1.9.1   | 2023-08-21 | [\#28687](https://github.com/airbytehq/airbyte/pull/28687) | Under the hood: Add dependency on Java CDK v0.0.1.                                                                                                              |
