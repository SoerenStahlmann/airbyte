--- conflicted
+++ resolved
@@ -160,7 +160,6 @@
     return await get_modified_files_in_branch(git_branch, git_revision, diffed_branch, is_local)
 
 
-<<<<<<< HEAD
 def log_git_info(ctx: click.Context):
     main_logger.info("Running airbyte-ci in CI mode.")
     main_logger.info(f"CI Context: {ctx.obj['ci_context']}")
@@ -202,7 +201,6 @@
             ctx.obj["pull_request"],
         )
     )
-=======
 def check_local_docker_configuration():
     try:
         docker_client = docker.from_env()
@@ -215,7 +213,6 @@
         logging.warning(
             f"Your docker daemon is configured with less CPUs than your local machine ({docker_cpus_count} vs. {local_cpus_count}). This may slow down the airbyte-ci execution. Please consider increasing the number of CPUs allocated to your docker daemon in the Resource Allocation settings of Docker."
         )
->>>>>>> 64a756d7
 
 
 # COMMANDS
@@ -268,15 +265,12 @@
     ctx: click.Context,
     is_local: bool,
 ):  # noqa D103
-<<<<<<< HEAD
     display_welcome_message()
-=======
-    ctx.ensure_object(dict)
     if is_local:
         # This check is meaningful only when running locally
         # In our CI the docker host used by the Dagger Engine is different from the one used by the runner.
         check_local_docker_configuration()
->>>>>>> 64a756d7
+
     check_up_to_date()
 
     modified_files = await get_modified_files(
