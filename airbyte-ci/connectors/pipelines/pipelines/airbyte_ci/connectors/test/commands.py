--- conflicted
+++ resolved
@@ -30,8 +30,6 @@
     type=bool,
     is_flag=True,
 )
-<<<<<<< HEAD
-=======
 @click.option(
     "--fast-tests-only",
     help="When enabled, slow tests are skipped.",
@@ -46,17 +44,14 @@
     type=bool,
     is_flag=True,
 )
->>>>>>> 675f5f93
 @click.pass_context
 async def test(
     ctx: click.Context,
     code_tests_only: bool,
+    # TODO ben: consider removing
     fail_fast: bool,
-<<<<<<< HEAD
-=======
     fast_tests_only: bool,
     concurrent_cat: bool,
->>>>>>> 675f5f93
 ) -> bool:
     # TODO bring back the fail fast option
     """Runs a test pipeline for the selected connectors.
