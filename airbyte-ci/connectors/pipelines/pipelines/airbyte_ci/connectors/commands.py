--- conflicted
+++ resolved
@@ -242,17 +242,7 @@
     """Group all the connectors-ci command."""
     validate_environment(ctx.obj["is_local"])
 
-<<<<<<< HEAD
-=======
-    ctx.ensure_object(dict)
     ctx.obj["use_remote_secrets"] = should_use_remote_secrets(use_remote_secrets)
-    ctx.obj["concurrency"] = concurrency
-    ctx.obj["execute_timeout"] = execute_timeout
-    ctx.obj["use_local_cdk"] = use_local_cdk
-    ctx.obj["open_report_in_browser"] = enable_report_auto_open
-    ctx.obj["docker_hub_username"] = docker_hub_username
-    ctx.obj["docker_hub_password"] = docker_hub_password
->>>>>>> 64a756d7
     ctx.obj["selected_connectors_with_modified_files"] = get_selected_connectors_with_modified_files(
         names,
         support_levels,
