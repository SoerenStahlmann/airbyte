[build-system]
requires = ["poetry-core>=1.0.0"]
build-backend = "poetry.core.masonry.api"

[tool.poetry]
name = "pipelines"
<<<<<<< HEAD
version = "2.2.6"
=======
version = "2.3.0"
>>>>>>> e3107fc6
description = "Packaged maintained by the connector operations team to perform CI for connectors' pipelines"
authors = ["Airbyte <contact@airbyte.io>"]

[tool.poetry.dependencies]
python = "~3.10"
dagger-io = "^0.6.4"
asyncer = "^0.0.2"
anyio = "^3.4.1"
more-itertools = "^8.11.0"
docker = "^6.0.0"
semver = "^3.0.1"
airbyte-protocol-models = "*"
tabulate = "^0.8.9"
jinja2 = "^3.0.2"
requests = "2.28.2" # Pinned as the requests 2.29.0 version is not compatible with the docker package
airbyte-connectors-base-images = {path = "../base_images", develop = true}
connector-ops = {path = "../connector_ops", develop = true}
toml = "^0.10.2"
sentry-sdk = "^1.28.1"
segment-analytics-python = "^2.2.3"
asyncclick = "^8.1.3.4"

[tool.poetry.group.test.dependencies]
pytest = "^6.2.5"
pytest-mock = "^3.10.0"


[tool.poetry.group.dev.dependencies]
freezegun = "^1.2.2"
pytest-cov = "^4.1.0"

[tool.poetry.scripts]
airbyte-ci-internal = "pipelines.cli.airbyte_ci:airbyte_ci"
airbyte-ci =  "pipelines.cli.dagger_run:main"<|MERGE_RESOLUTION|>--- conflicted
+++ resolved
@@ -4,11 +4,7 @@
 
 [tool.poetry]
 name = "pipelines"
-<<<<<<< HEAD
-version = "2.2.6"
-=======
 version = "2.3.0"
->>>>>>> e3107fc6
 description = "Packaged maintained by the connector operations team to perform CI for connectors' pipelines"
 authors = ["Airbyte <contact@airbyte.io>"]
 
