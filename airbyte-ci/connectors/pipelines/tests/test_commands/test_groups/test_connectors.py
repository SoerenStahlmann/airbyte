#
# Copyright (c) 2023 Airbyte, Inc., all rights reserved.
#

from typing import Callable

<<<<<<< HEAD
=======
import click
>>>>>>> f8ae6f36
import pytest
from asyncclick.testing import CliRunner
from connector_ops.utils import METADATA_FILE_NAME, ConnectorLanguage
from pipelines.airbyte_ci.connectors import commands as connectors_commands
from pipelines.airbyte_ci.connectors.build_image import commands as connectors_build_command
from pipelines.airbyte_ci.connectors.publish import commands as connectors_publish_command
from pipelines.airbyte_ci.connectors.test import commands as connectors_test_command
from pipelines.helpers.connectors.modifed import ConnectorWithModifiedFiles
from tests.utils import pick_a_random_connector


@pytest.fixture(scope="session")
def runner():
    return CliRunner()


def test_get_selected_connectors_by_name_no_file_modification():
    connector = pick_a_random_connector()
    selected_connectors = connectors_commands.get_selected_connectors_with_modified_files(
        selected_names=(connector.technical_name,),
        selected_support_levels=(),
        selected_languages=(),
        modified=False,
        metadata_changes_only=False,
        metadata_query=None,
        modified_files=set(),
    )

    assert len(selected_connectors) == 1
    assert isinstance(selected_connectors[0], ConnectorWithModifiedFiles)
    assert selected_connectors[0].technical_name == connector.technical_name
    assert not selected_connectors[0].modified_files


def test_get_selected_connectors_by_support_level_no_file_modification():
    selected_connectors = connectors_commands.get_selected_connectors_with_modified_files(
        selected_names=(),
        selected_support_levels=["certified"],
        selected_languages=(),
        modified=False,
        metadata_changes_only=False,
        metadata_query=None,
        modified_files=set(),
    )

    set([c.support_level for c in selected_connectors]) == {"certified"}


def test_get_selected_connectors_by_language_no_file_modification():
    selected_connectors = connectors_commands.get_selected_connectors_with_modified_files(
        selected_names=(),
        selected_support_levels=(),
        selected_languages=(ConnectorLanguage.LOW_CODE,),
        modified=False,
        metadata_changes_only=False,
        metadata_query=None,
        modified_files=set(),
    )

    set([c.language for c in selected_connectors]) == {ConnectorLanguage.LOW_CODE}


def test_get_selected_connectors_by_name_with_file_modification():
    connector = pick_a_random_connector()
    modified_files = {connector.code_directory / "setup.py"}
    selected_connectors = connectors_commands.get_selected_connectors_with_modified_files(
        selected_names=(connector.technical_name,),
        selected_support_levels=(),
        selected_languages=(),
        modified=False,
        metadata_changes_only=False,
        metadata_query=None,
        modified_files=modified_files,
    )

    assert len(selected_connectors) == 1
    assert isinstance(selected_connectors[0], ConnectorWithModifiedFiles)
    assert selected_connectors[0].technical_name == connector.technical_name
    assert selected_connectors[0].modified_files == modified_files


def test_get_selected_connectors_by_name_and_support_level_or_languages_leads_to_intersection():
    connector = pick_a_random_connector()
    modified_files = {connector.code_directory / "setup.py"}
    selected_connectors = connectors_commands.get_selected_connectors_with_modified_files(
        selected_names=(connector.technical_name,),
        selected_support_levels=(connector.support_level,),
        selected_languages=(connector.language,),
        modified=False,
        metadata_changes_only=False,
        metadata_query=None,
        modified_files=modified_files,
    )

    assert len(selected_connectors) == 1


def test_get_selected_connectors_with_modified():
    first_modified_connector = pick_a_random_connector()
    second_modified_connector = pick_a_random_connector(other_picked_connectors=[first_modified_connector])
    modified_files = {first_modified_connector.code_directory / "setup.py", second_modified_connector.code_directory / "setup.py"}
    selected_connectors = connectors_commands.get_selected_connectors_with_modified_files(
        selected_names=(),
        selected_support_levels=(),
        selected_languages=(),
        modified=True,
        metadata_changes_only=False,
        metadata_query=None,
        modified_files=modified_files,
    )

    assert len(selected_connectors) == 2


def test_get_selected_connectors_with_modified_and_language():
    first_modified_connector = pick_a_random_connector(language=ConnectorLanguage.PYTHON)
    second_modified_connector = pick_a_random_connector(language=ConnectorLanguage.JAVA, other_picked_connectors=[first_modified_connector])
    modified_files = {first_modified_connector.code_directory / "setup.py", second_modified_connector.code_directory / "setup.py"}
    selected_connectors = connectors_commands.get_selected_connectors_with_modified_files(
        selected_names=(),
        selected_support_levels=(),
        selected_languages=(ConnectorLanguage.JAVA,),
        modified=True,
        metadata_changes_only=False,
        metadata_query=None,
        modified_files=modified_files,
    )

    assert len(selected_connectors) == 1
    assert selected_connectors[0].technical_name == second_modified_connector.technical_name


def test_get_selected_connectors_with_modified_and_support_level():
    first_modified_connector = pick_a_random_connector(support_level="community")
    second_modified_connector = pick_a_random_connector(support_level="certified", other_picked_connectors=[first_modified_connector])
    modified_files = {first_modified_connector.code_directory / "setup.py", second_modified_connector.code_directory / "setup.py"}
    selected_connectors = connectors_commands.get_selected_connectors_with_modified_files(
        selected_names=(),
        selected_support_levels=["certified"],
        selected_languages=(),
        modified=True,
        metadata_changes_only=False,
        metadata_query=None,
        modified_files=modified_files,
    )

    assert len(selected_connectors) == 1
    assert selected_connectors[0].technical_name == second_modified_connector.technical_name


def test_get_selected_connectors_with_modified_and_metadata_only():
    first_modified_connector = pick_a_random_connector()
    second_modified_connector = pick_a_random_connector(other_picked_connectors=[first_modified_connector])
    modified_files = {
        first_modified_connector.code_directory / "setup.py",
        second_modified_connector.code_directory / METADATA_FILE_NAME,
        second_modified_connector.code_directory / "setup.py",
    }
    selected_connectors = connectors_commands.get_selected_connectors_with_modified_files(
        selected_names=(),
        selected_support_levels=(),
        selected_languages=(),
        modified=True,
        metadata_changes_only=True,
        metadata_query=None,
        modified_files=modified_files,
    )

    assert len(selected_connectors) == 1
    assert selected_connectors[0].technical_name == second_modified_connector.technical_name
    assert selected_connectors[0].modified_files == {
        second_modified_connector.code_directory / METADATA_FILE_NAME,
        second_modified_connector.code_directory / "setup.py",
    }


def test_get_selected_connectors_with_metadata_only():
    first_modified_connector = pick_a_random_connector()
    second_modified_connector = pick_a_random_connector(other_picked_connectors=[first_modified_connector])
    modified_files = {
        first_modified_connector.code_directory / "setup.py",
        second_modified_connector.code_directory / METADATA_FILE_NAME,
        second_modified_connector.code_directory / "setup.py",
    }
    selected_connectors = connectors_commands.get_selected_connectors_with_modified_files(
        selected_names=(),
        selected_support_levels=(),
        selected_languages=(),
        modified=False,
        metadata_changes_only=True,
        metadata_query=None,
        modified_files=modified_files,
    )

    assert len(selected_connectors) == 1
    assert selected_connectors[0].technical_name == second_modified_connector.technical_name
    assert selected_connectors[0].modified_files == {
        second_modified_connector.code_directory / METADATA_FILE_NAME,
        second_modified_connector.code_directory / "setup.py",
    }


def test_get_selected_connectors_with_metadata_query():
    connector = pick_a_random_connector()
    metadata_query = f"data.dockerRepository == '{connector.metadata['dockerRepository']}'"
    selected_connectors = connectors_commands.get_selected_connectors_with_modified_files(
        selected_names=(),
        selected_support_levels=(),
        selected_languages=(),
        modified=False,
        metadata_changes_only=False,
        metadata_query=metadata_query,
        modified_files=set(),
    )

    assert len(selected_connectors) == 1
    assert isinstance(selected_connectors[0], ConnectorWithModifiedFiles)
    assert selected_connectors[0].technical_name == connector.technical_name
    assert not selected_connectors[0].modified_files


@pytest.fixture()
def click_context_obj():
    return {
        "git_branch": "test_branch",
        "git_revision": "test_revision",
        "pipeline_start_timestamp": 0,
        "ci_context": "manual",
        "show_dagger_logs": False,
        "is_local": True,
        "is_ci": False,
        "select_modified_connectors": False,
        "selected_connectors_with_modified_files": {},
        "gha_workflow_run_url": None,
        "ci_report_bucket_name": None,
        "use_remote_secrets": False,
        "ci_gcs_credentials": None,
        "execute_timeout": 0,
        "concurrency": 1,
        "ci_git_user": None,
        "ci_github_access_token": None,
        "docker_hub_username": "foo",
        "docker_hub_password": "bar",
    }


@pytest.mark.parametrize(
    "command, command_args",
    [
        (connectors_test_command.test, []),
        (
            connectors_publish_command.publish,
            [
                "--spec-cache-gcs-credentials",
                "test",
                "--spec-cache-bucket-name",
                "test",
                "--metadata-service-gcs-credentials",
                "test",
                "--metadata-service-bucket-name",
                "test",
            ],
        ),
        (connectors_build_command.build, []),
    ],
)
def test_commands_do_not_override_connector_selection(
    mocker, runner: CliRunner, click_context_obj: dict, command: Callable, command_args: list
):
    """
    This test is here to make sure that the commands do not override the connector selection
    This is important because we want to control the connector selection in a single place.
    """

    selected_connector = mocker.MagicMock()
    click_context_obj["selected_connectors_with_modified_files"] = [selected_connector]

    mocker.patch.object(click, "confirm")
    mock_connector_context = mocker.MagicMock()
    mocker.patch.object(connectors_test_command, "ConnectorContext", mock_connector_context)
    mocker.patch.object(connectors_build_command, "ConnectorContext", mock_connector_context)
    mocker.patch.object(connectors_publish_command, "PublishConnectorContext", mock_connector_context)
    runner.invoke(command, command_args, catch_exceptions=True, obj=click_context_obj)
    assert mock_connector_context.call_count == 1
    # If the connector selection is overriden the context won't be instantiated with the selected connector mock instance
    assert mock_connector_context.call_args_list[0].kwargs["connector"] == selected_connector<|MERGE_RESOLUTION|>--- conflicted
+++ resolved
@@ -4,10 +4,6 @@
 
 from typing import Callable
 
-<<<<<<< HEAD
-=======
-import click
->>>>>>> f8ae6f36
 import pytest
 from asyncclick.testing import CliRunner
 from connector_ops.utils import METADATA_FILE_NAME, ConnectorLanguage
