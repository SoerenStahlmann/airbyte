import { faPlus } from "@fortawesome/free-solid-svg-icons";
import { FontAwesomeIcon } from "@fortawesome/react-fontawesome";
import React from "react";
import { FormattedMessage } from "react-intl";
import { CellProps } from "react-table";
import { useToggle } from "react-use";

import { Button, H5, ButtonType } from "components";
import Table from "components/Table";

import { useConfirmationModalService } from "hooks/services/ConfirmationModal";
import { useCurrentWorkspace } from "hooks/services/useWorkspace";
import { User } from "packages/cloud/lib/domain/users";
import { useAuthService } from "packages/cloud/services/auth/AuthService";
import { useListUsers, useUserHook } from "packages/cloud/services/users/UseUserHook";
import { InviteUsersModal } from "packages/cloud/views/users/InviteUsersModal";

import styles from "./UsersSettingsView.module.scss";

const RemoveUserSection: React.FC<{ workspaceId: string; email: string }> = ({ workspaceId, email }) => {
  const { openConfirmationModal, closeConfirmationModal } = useConfirmationModalService();
  const { removeUserLogic } = useUserHook();
  const { isLoading, mutate: removeUser } = removeUserLogic;

  const onRemoveUserButtonClick = () => {
    openConfirmationModal({
      text: `modals.removeUser.text`,
      title: `modals.removeUser.title`,
      submitButtonText: "modals.removeUser.button.submit",
      onSubmit: async () => {
        removeUser({ email, workspaceId });
        closeConfirmationModal();
      },
      submitButtonDataId: "remove",
    });
  };

  return (
<<<<<<< HEAD
    <Button
      buttonType={ButtonType.Secondary}
      onClick={() => removeUser({ email, workspaceId })}
      isLoading={isLoading}
      label={<FormattedMessage id="userSettings.user.remove" />}
    />
=======
    <LoadingButton secondary onClick={onRemoveUserButtonClick} isLoading={isLoading}>
      <FormattedMessage id="userSettings.user.remove" />
    </LoadingButton>
>>>>>>> 469a4fcf
  );
};

export const UsersSettingsView: React.FC = () => {
  const [modalIsOpen, toggleModal] = useToggle(false);
  const { workspaceId } = useCurrentWorkspace();

  const users = useListUsers();

  const { user } = useAuthService();

  const columns = React.useMemo(
    () => [
      {
        Header: <FormattedMessage id="userSettings.table.column.fullname" />,
        headerHighlighted: true,
        accessor: "name",
        Cell: ({ cell }: CellProps<User>) => cell.value,
      },
      {
        Header: <FormattedMessage id="userSettings.table.column.email" />,
        headerHighlighted: true,
        accessor: "email",
        Cell: ({ cell }: CellProps<User>) => cell.value,
      },
      // TEMP: Currently all cloud users are admins.
      // Remove when there is more than role
      // {
      //   Header: (
      //     <>
      //       <FormattedMessage id="userSettings.table.column.role" />
      //       <RoleToolTip />
      //     </>
      //   ),
      //   headerHighlighted: true,
      //   accessor: "userId",
      //   Cell: (_: CellProps<User>) => "Admin",
      // },
      {
        Header: <FormattedMessage id="userSettings.table.column.action" />,
        headerHighlighted: true,
        accessor: "status",
        Cell: ({ row }: CellProps<User>) =>
          [
            user?.userId !== row.original.userId ? (
              <RemoveUserSection workspaceId={workspaceId} email={row.original.email} />
            ) : null,
            // cell.value === "invited" && <Button buttonType={ButtonType.Secondary}>send again</Button>,
          ].filter(Boolean),
      },
    ],
    [workspaceId, user]
  );

  return (
    <>
      <div className={styles.header}>
        <H5>
          <FormattedMessage id="userSettings.table.title" />
        </H5>
<<<<<<< HEAD
        <Button
          data-testid="userSettings.button.addNewUser"
          icon={<FontAwesomeIcon icon={faPlus} />}
          label={<FormattedMessage id="userSettings.button.addNewUser" />}
          onClick={toggleModal}
        />
      </Header>
=======
        <Button onClick={toggleModal} data-testid="userSettings.button.addNewUser">
          + <FormattedMessage id="userSettings.button.addNewUser" />
        </Button>
      </div>
>>>>>>> 469a4fcf
      <Table data={users ?? []} columns={columns} />
      {modalIsOpen && <InviteUsersModal onClose={toggleModal} />}
    </>
  );
};<|MERGE_RESOLUTION|>--- conflicted
+++ resolved
@@ -36,18 +36,12 @@
   };
 
   return (
-<<<<<<< HEAD
     <Button
       buttonType={ButtonType.Secondary}
-      onClick={() => removeUser({ email, workspaceId })}
+      onClick={onRemoveUserButtonClick}
       isLoading={isLoading}
       label={<FormattedMessage id="userSettings.user.remove" />}
     />
-=======
-    <LoadingButton secondary onClick={onRemoveUserButtonClick} isLoading={isLoading}>
-      <FormattedMessage id="userSettings.user.remove" />
-    </LoadingButton>
->>>>>>> 469a4fcf
   );
 };
 
@@ -108,20 +102,13 @@
         <H5>
           <FormattedMessage id="userSettings.table.title" />
         </H5>
-<<<<<<< HEAD
         <Button
           data-testid="userSettings.button.addNewUser"
           icon={<FontAwesomeIcon icon={faPlus} />}
           label={<FormattedMessage id="userSettings.button.addNewUser" />}
           onClick={toggleModal}
         />
-      </Header>
-=======
-        <Button onClick={toggleModal} data-testid="userSettings.button.addNewUser">
-          + <FormattedMessage id="userSettings.button.addNewUser" />
-        </Button>
       </div>
->>>>>>> 469a4fcf
       <Table data={users ?? []} columns={columns} />
       {modalIsOpen && <InviteUsersModal onClose={toggleModal} />}
     </>
