--- conflicted
+++ resolved
@@ -40,13 +40,6 @@
       base: "vs-dark",
       inherit: true,
       rules: [
-<<<<<<< HEAD
-        { token: "string", foreground: "#ffffff" },
-        { token: "type", foreground: styles.tokenType },
-        { token: "number", foreground: styles.tokenNumber },
-        { token: "delimiter", foreground: styles.tokenDelimiter },
-        { token: "keyword", foreground: styles.tokenKeyword },
-=======
         { token: "string", foreground: expandHexValue(styles.darkString) },
         { token: "string.yaml", foreground: expandHexValue(styles.darkString) },
         { token: "string.value.json", foreground: expandHexValue(styles.darkType) },
@@ -55,7 +48,6 @@
         { token: "number", foreground: expandHexValue(styles.darkNumber) },
         { token: "delimiter", foreground: expandHexValue(styles.darkDelimiter) },
         { token: "keyword", foreground: expandHexValue(styles.darkKeyword) },
->>>>>>> 45447a4f
       ],
       colors: {
         "editor.background": "#00000000", // transparent, so that parent background is shown instead
