--- conflicted
+++ resolved
@@ -1,11 +1,7 @@
 import { faTrash } from "@fortawesome/free-solid-svg-icons";
 import React, { useCallback, useMemo } from "react";
 import { FormattedMessage } from "react-intl";
-<<<<<<< HEAD
 import { useNavigate } from "react-router-dom";
-import styled from "styled-components";
-=======
->>>>>>> 9751c169
 
 import { H6 } from "components";
 import { InfoBox } from "components/InfoBox";
@@ -56,30 +52,18 @@
         id: ConnectionSettingsRoutes.SETTINGS,
         name: <FormattedMessage id="sources.settings" />,
       });
-
-    return steps;
   }, [connection.status]);
 
-<<<<<<< HEAD
-  const onSelectStep = (id: string) => {
-    if (id === ConnectionSettingsRoutes.STATUS) {
-      navigate("");
-    } else {
-      navigate(id);
-    }
-  };
-=======
   const onSelectStep = useCallback(
     (id: string) => {
       if (id === ConnectionSettingsRoutes.STATUS) {
-        push("");
+        navigate("");
       } else {
-        push(id);
+        navigate(id);
       }
     },
-    [push]
+    [navigate]
   );
->>>>>>> 9751c169
 
   return (
     <div className={styles.container}>
