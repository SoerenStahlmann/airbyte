{
  "title": "FBA Storage Fees Report",
  "description": "FBA Storage Fees Report",
  "type": "object",
  "$schema": "http://json-schema.org/draft-07/schema#",
  "properties": {
    "asin": {
      "type": ["null", "string"]
    },
    "fnsku": {
      "type": ["null", "string"]
    },
    "product-name": {
      "type": ["null", "string"]
    },
    "fulfillment-center": {
      "type": ["null", "string"]
    },
    "country-code": {
      "type": ["null", "string"]
    },
    "longest-side": {
      "type": ["null", "string"]
    },
    "median-side": {
      "type": ["null", "string"]
    },
    "shortest-side": {
      "type": ["null", "string"]
    },
    "measurement-units": {
      "type": ["null", "string"]
    },
    "weight": {
      "type": ["null", "string"]
    },
    "weight-units": {
      "type": ["null", "string"]
    },
    "item-volume": {
      "type": ["null", "string"]
    },
    "volume-units": {
      "type": ["null", "string"]
    },
    "product-size-tier": {
      "type": ["null", "string"]
    },
    "average-quantity-on-hand": {
      "type": ["null", "string"]
    },
    "average-quantity-pending-removal": {
      "type": ["null", "string"]
    },
    "estimated-total-item-volume": {
      "type": ["null", "string"]
    },
    "month-of-charge": {
      "type": ["null", "string"]
    },
    "storage-rate": {
      "type": ["null", "string"]
    },
    "estimated-monthly-storage-fee": {
      "type": ["null", "string"]
    },
    "currency": {
      "type": ["null", "string"]
    },
<<<<<<< HEAD
    "dataEndTime": {
      "type": ["null", "string"],
      "format": "date"
=======
    "average-quantity-customer-orders": {
      "type": ["null", "number"]
    },
    "base-rate": {
      "type": ["null", "number"]
    },
    "breakdown-incentive-fee-amount": {
      "type": ["null", "string"]
    },
    "dangerous-goods-storage-type": {
      "type": ["null", "string"]
    },
    "eligible_for_inventory_discount": {
      "type": ["null", "string"]
    },
    "qualifies_for_inventory_discount": {
      "type": ["null", "string"]
    },
    "storage-utilization-ratio": {
      "type": ["null", "number"]
    },
    "storage-utilization-ratio-units": {
      "type": ["null", "string"]
    },
    "total-incentive-fee-amount": {
      "type": ["null", "number"]
    },
    "utilization-surcharge-rate": {
      "type": ["null", "number"]
>>>>>>> dfe9007a
    }
  }
}<|MERGE_RESOLUTION|>--- conflicted
+++ resolved
@@ -67,11 +67,6 @@
     "currency": {
       "type": ["null", "string"]
     },
-<<<<<<< HEAD
-    "dataEndTime": {
-      "type": ["null", "string"],
-      "format": "date"
-=======
     "average-quantity-customer-orders": {
       "type": ["null", "number"]
     },
@@ -101,7 +96,10 @@
     },
     "utilization-surcharge-rate": {
       "type": ["null", "number"]
->>>>>>> dfe9007a
+    },
+    "dataEndTime": {
+      "type": ["null", "string"],
+      "format": "date"
     }
   }
 }