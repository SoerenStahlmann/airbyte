{
  "title": "Inventory Ledger Report - Detailed View",
  "description": "",
  "type": "object",
  "$schema": "http://json-schema.org/draft-07/schema#",
  "properties": {
    "Date": { "type": ["null", "string"], "format": "date" },
    "FNSKU": { "type": ["null", "string"] },
    "ASIN": { "type": ["null", "string"] },
    "MSKU": { "type": ["null", "string"] },
    "Title": { "type": ["null", "string"] },
    "Event Type": { "type": ["null", "string"] },
    "Reference ID": { "type": ["null", "string"] },
    "Quantity": { "type": ["null", "string"] },
    "Fulfillment Center": { "type": ["null", "string"] },
    "Disposition": { "type": ["null", "string"] },
    "Reason": { "type": ["null", "string"] },
    "Country": { "type": ["null", "string"] },
    "Reconciled Quantity": { "type": ["null", "string"] },
    "Unreconciled Quantity": { "type": ["null", "string"] },
<<<<<<< HEAD
    "dataEndTime": { "type": ["null", "string"], "format": "date" }
=======
    "Date and Time": { "type": ["null", "string"] }
>>>>>>> dfe9007a
  }
}<|MERGE_RESOLUTION|>--- conflicted
+++ resolved
@@ -18,10 +18,7 @@
     "Country": { "type": ["null", "string"] },
     "Reconciled Quantity": { "type": ["null", "string"] },
     "Unreconciled Quantity": { "type": ["null", "string"] },
-<<<<<<< HEAD
+    "Date and Time": { "type": ["null", "string"] },
     "dataEndTime": { "type": ["null", "string"], "format": "date" }
-=======
-    "Date and Time": { "type": ["null", "string"] }
->>>>>>> dfe9007a
   }
 }