#
# Copyright (c) 2023 Airbyte, Inc., all rights reserved.
#
<<<<<<< HEAD

from typing import Any, List, Mapping, Tuple, Optional
=======
from os import getenv
from typing import Any, List, Mapping, Tuple
>>>>>>> 4481be26

from airbyte_cdk.logger import AirbyteLogger
from airbyte_cdk.models import SyncMode
from airbyte_cdk.sources import AbstractSource
from airbyte_cdk.sources.streams import Stream
from source_amazon_seller_partner.auth import AWSAuthenticator
from source_amazon_seller_partner.constants import get_marketplaces
from source_amazon_seller_partner.streams import (
    BrandAnalyticsAlternatePurchaseReports,
    BrandAnalyticsItemComparisonReports,
    BrandAnalyticsMarketBasketReports,
    BrandAnalyticsRepeatPurchaseReports,
    BrandAnalyticsSearchTermsReports,
    FbaAfnInventoryByCountryReports,
    FbaAfnInventoryReports,
    FbaCustomerReturnsReports,
    FbaEstimatedFbaFeesTxtReport,
    FbaFulfillmentCustomerShipmentPromotionReport,
    FbaInventoryPlaningReport,
    FbaMyiUnsuppressedInventoryReport,
    FbaOrdersReports,
    FbaReimbursementsReports,
    FbaReplacementsReports,
    FbaShipmentsReports,
    FbaSnsForecastReport,
    FbaSnsPerformanceReport,
    FbaStorageFeesReports,
    FlatFileActionableOrderDataShipping,
    FlatFileArchivedOrdersDataByOrderDate,
    FlatFileOpenListingsReports,
    FlatFileOrdersReports,
    FlatFileOrdersReportsByLastUpdate,
    FlatFileReturnsDataByReturnDate,
    FlatFileSettlementV2Reports,
    FulfilledShipmentsReports,
    GetXmlBrowseTreeData,
    LedgerDetailedViewReports,
    LedgerSummaryViewReport,
    ListFinancialEventGroups,
    ListFinancialEvents,
    MerchantCancelledListingsReport,
    MerchantListingsFypReport,
    MerchantListingsInactiveData,
    MerchantListingsReport,
    MerchantListingsReportBackCompat,
    MerchantListingsReports,
    OrderItems,
    OrderReportDataShipping,
    Orders,
    RestockInventoryReports,
    SellerAnalyticsSalesAndTrafficReports,
    SellerFeedbackReports,
    StrandedInventoryUiReport,
    VendorDirectFulfillmentShipping,
    VendorInventoryReports,
    VendorSalesReports,
    XmlAllOrdersDataByOrderDataGeneral,
)
from source_amazon_seller_partner.utils import AmazonConfigException


class SourceAmazonSellerPartner(AbstractSource):
    def _get_stream_kwargs(self, config: Mapping[str, Any]) -> Mapping[str, Any]:
        endpoint, marketplace_id, _ = get_marketplaces(config.get("aws_environment"))[config.get("region")]
        auth = AWSAuthenticator(
            token_refresh_endpoint="https://api.amazon.com/auth/o2/token",
            client_id=config.get("lwa_app_id"),
            client_secret=config.get("lwa_client_secret"),
            refresh_token=config.get("refresh_token"),
            host=endpoint.replace("https://", ""),
            refresh_access_token_headers={"Content-Type": "application/x-www-form-urlencoded"},
        )
        stream_kwargs = {
            "url_base": endpoint,
            "authenticator": auth,
            "replication_start_date": config.get("replication_start_date"),
            "marketplace_id": marketplace_id,
            "period_in_days": config.get("period_in_days", 90),
            "report_options": config.get("report_options"),
            "max_wait_seconds": config.get("max_wait_seconds", 500),
            "replication_end_date": config.get("replication_end_date"),
        }
        return stream_kwargs

    def check_connection(self, logger: AirbyteLogger, config: Mapping[str, Any]) -> Tuple[bool, Any]:
        """
        Check connection to Amazon SP API by requesting the Orders endpoint
        This endpoint is not available for vendor-only Seller accounts,
        the Orders endpoint will then return a 403 error
        Therefore made an exception for 403 errors (when vendor-only accounts).
        When no access, a 401 error is given.
        Validate if response has the expected error code and body.
        Show error message in case of request exception or unexpected response.
        """
        try:
            self.validate_stream_report_options(config)
            stream_kwargs = self._get_stream_kwargs(config)
            orders_stream = Orders(**stream_kwargs)
            next(orders_stream.read_records(sync_mode=SyncMode.full_refresh))

            return True, None
        except Exception as e:
            # Validate Orders stream without data
            if isinstance(e, StopIteration):
                return True, None

            # Additional check, since Vendor-only accounts within Amazon Seller API
            # will not pass the test without this exception
            if "403 Client Error" in str(e):
                stream_to_check = VendorSalesReports(**stream_kwargs)
                next(stream_to_check.read_records(sync_mode=SyncMode.full_refresh))
                return True, None

            return False, e

    def streams(self, config: Mapping[str, Any]) -> List[Stream]:
        """
        :param config: A Mapping of the user input configuration as defined in the connector spec.
        """
        streams = []
        stream_kwargs = self._get_stream_kwargs(config)
<<<<<<< HEAD
        stream_list = [
            FbaCustomerReturnsReports,
            FbaAfnInventoryReports,
            FbaAfnInventoryByCountryReports,
            FbaOrdersReports,
            FbaShipmentsReports,
            FbaReplacementsReports,
            FbaStorageFeesReports,
            RestockInventoryReports,
            FlatFileActionableOrderDataShipping,
            FlatFileOpenListingsReports,
            FlatFileOrdersReports,
            FlatFileOrdersReportsByLastUpdate,
            FlatFileSettlementV2Reports,
            FulfilledShipmentsReports,
            MerchantListingsReports,
            VendorDirectFulfillmentShipping,
            VendorInventoryReports,
            VendorSalesReports,
            Orders,
            OrderItems,
            OrderReportDataShipping,
            SellerAnalyticsSalesAndTrafficReports,
            SellerFeedbackReports,
            BrandAnalyticsMarketBasketReports,
            BrandAnalyticsSearchTermsReports,
            BrandAnalyticsRepeatPurchaseReports,
            BrandAnalyticsAlternatePurchaseReports,
            BrandAnalyticsItemComparisonReports,
            GetXmlBrowseTreeData,
            ListFinancialEventGroups,
            ListFinancialEvents,
            LedgerDetailedViewReports,
            FbaEstimatedFbaFeesTxtReport,
            FbaFulfillmentCurrentInventoryReport,
            FbaFulfillmentCustomerShipmentPromotionReport,
            FbaFulfillmentInventoryAdjustReport,
            FbaFulfillmentInventoryReceiptsReport,
            FbaFulfillmentInventorySummaryReport,
            FbaMyiUnsuppressedInventoryReport,
            MerchantCancelledListingsReport,
            MerchantListingsReport,
            MerchantListingsReportBackCompat,
            MerchantListingsInactiveData,
            StrandedInventoryUiReport,
            XmlAllOrdersDataByOrderDataGeneral,
            FbaFulfillmentMonthlyInventoryReport,
            MerchantListingsFypReport,
            FbaSnsForecastReport,
            FbaSnsPerformanceReport,
            FlatFileArchivedOrdersDataByOrderDate,
            FlatFileReturnsDataByReturnDate,
            FbaInventoryPlaningReport,
            LedgerSummaryViewReport,
            FbaReimbursementsReports,
        ]
        for stream in stream_list:
            streams.append(stream(**stream_kwargs , report_options=self.get_stream_report_options(stream.name, config)))
        return streams

    def validate_stream_report_options(self, config: Mapping[str, Any]):
        if len([x.get("stream_name") for x in config.get("report_options_list", [])]) != len(
            set(x.get("stream_name") for x in config.get("report_options_list", []))
        ):
            raise AmazonConfigException(message="Stream name shuould be unique among all Report options list")
        for stream_report_option in config.get("report_options_list"):
            if len([x.get("option_name") for x in stream_report_option.get("options_list")]) != len(
                set(x.get("option_name") for x in stream_report_option.get("options_list"))
            ):
                raise AmazonConfigException(
                    message=f"Option names should be unique for `{stream_report_option.get('stream_name')}` report options"
                )

    def get_stream_report_options(self, report_name: str, config: Mapping[str, Any]) -> Optional[Mapping[str, Any]]:
        if any(x for x in config.get("report_options_list", []) if x.get('stream_name') == report_name):
            return [x.get('option_list') for x in self._report_options if x.get('stream_name') == self.name][0]
        return {}
=======
        streams = [
            FbaCustomerReturnsReports(**stream_kwargs),
            FbaAfnInventoryReports(**stream_kwargs),
            FbaAfnInventoryByCountryReports(**stream_kwargs),
            FbaOrdersReports(**stream_kwargs),
            FbaShipmentsReports(**stream_kwargs),
            FbaReplacementsReports(**stream_kwargs),
            FbaStorageFeesReports(**stream_kwargs),
            RestockInventoryReports(**stream_kwargs),
            FlatFileActionableOrderDataShipping(**stream_kwargs),
            FlatFileOpenListingsReports(**stream_kwargs),
            FlatFileOrdersReports(**stream_kwargs),
            FlatFileOrdersReportsByLastUpdate(**stream_kwargs),
            FlatFileSettlementV2Reports(**stream_kwargs),
            FulfilledShipmentsReports(**stream_kwargs),
            MerchantListingsReports(**stream_kwargs),
            VendorDirectFulfillmentShipping(**stream_kwargs),
            Orders(**stream_kwargs),
            OrderItems(**stream_kwargs),
            OrderReportDataShipping(**stream_kwargs),
            SellerFeedbackReports(**stream_kwargs),
            GetXmlBrowseTreeData(**stream_kwargs),
            ListFinancialEventGroups(**stream_kwargs),
            ListFinancialEvents(**stream_kwargs),
            LedgerDetailedViewReports(**stream_kwargs),
            FbaEstimatedFbaFeesTxtReport(**stream_kwargs),
            FbaFulfillmentCustomerShipmentPromotionReport(**stream_kwargs),
            FbaMyiUnsuppressedInventoryReport(**stream_kwargs),
            MerchantCancelledListingsReport(**stream_kwargs),
            MerchantListingsReport(**stream_kwargs),
            MerchantListingsReportBackCompat(**stream_kwargs),
            MerchantListingsInactiveData(**stream_kwargs),
            StrandedInventoryUiReport(**stream_kwargs),
            XmlAllOrdersDataByOrderDataGeneral(**stream_kwargs),
            MerchantListingsFypReport(**stream_kwargs),
            FbaSnsForecastReport(**stream_kwargs),
            FbaSnsPerformanceReport(**stream_kwargs),
            FlatFileArchivedOrdersDataByOrderDate(**stream_kwargs),
            FlatFileReturnsDataByReturnDate(**stream_kwargs),
            FbaInventoryPlaningReport(**stream_kwargs),
            LedgerSummaryViewReport(**stream_kwargs),
            FbaReimbursementsReports(**stream_kwargs),
        ]
        # TODO: Remove after Brand Analytics will be enabled in CLOUD:
        #  https://github.com/airbytehq/airbyte/issues/32353
        if getenv("DEPLOYMENT_MODE", "").upper() != "CLOUD":
            brand_analytics_reports = [
                BrandAnalyticsMarketBasketReports(**stream_kwargs),
                BrandAnalyticsSearchTermsReports(**stream_kwargs),
                BrandAnalyticsRepeatPurchaseReports(**stream_kwargs),
                BrandAnalyticsAlternatePurchaseReports(**stream_kwargs),
                BrandAnalyticsItemComparisonReports(**stream_kwargs),
                SellerAnalyticsSalesAndTrafficReports(**stream_kwargs),
                VendorSalesReports(**stream_kwargs),
                VendorInventoryReports(**stream_kwargs),
            ]
            streams += brand_analytics_reports
        return streams
>>>>>>> 4481be26
<|MERGE_RESOLUTION|>--- conflicted
+++ resolved
@@ -1,13 +1,8 @@
 #
 # Copyright (c) 2023 Airbyte, Inc., all rights reserved.
 #
-<<<<<<< HEAD
-
+from os import getenv
 from typing import Any, List, Mapping, Tuple, Optional
-=======
-from os import getenv
-from typing import Any, List, Mapping, Tuple
->>>>>>> 4481be26
 
 from airbyte_cdk.logger import AirbyteLogger
 from airbyte_cdk.models import SyncMode
@@ -129,7 +124,6 @@
         """
         streams = []
         stream_kwargs = self._get_stream_kwargs(config)
-<<<<<<< HEAD
         stream_list = [
             FbaCustomerReturnsReports,
             FbaAfnInventoryReports,
@@ -147,28 +141,16 @@
             FulfilledShipmentsReports,
             MerchantListingsReports,
             VendorDirectFulfillmentShipping,
-            VendorInventoryReports,
-            VendorSalesReports,
             Orders,
             OrderItems,
             OrderReportDataShipping,
-            SellerAnalyticsSalesAndTrafficReports,
             SellerFeedbackReports,
-            BrandAnalyticsMarketBasketReports,
-            BrandAnalyticsSearchTermsReports,
-            BrandAnalyticsRepeatPurchaseReports,
-            BrandAnalyticsAlternatePurchaseReports,
-            BrandAnalyticsItemComparisonReports,
             GetXmlBrowseTreeData,
             ListFinancialEventGroups,
             ListFinancialEvents,
             LedgerDetailedViewReports,
             FbaEstimatedFbaFeesTxtReport,
-            FbaFulfillmentCurrentInventoryReport,
             FbaFulfillmentCustomerShipmentPromotionReport,
-            FbaFulfillmentInventoryAdjustReport,
-            FbaFulfillmentInventoryReceiptsReport,
-            FbaFulfillmentInventorySummaryReport,
             FbaMyiUnsuppressedInventoryReport,
             MerchantCancelledListingsReport,
             MerchantListingsReport,
@@ -176,7 +158,6 @@
             MerchantListingsInactiveData,
             StrandedInventoryUiReport,
             XmlAllOrdersDataByOrderDataGeneral,
-            FbaFulfillmentMonthlyInventoryReport,
             MerchantListingsFypReport,
             FbaSnsForecastReport,
             FbaSnsPerformanceReport,
@@ -186,71 +167,7 @@
             LedgerSummaryViewReport,
             FbaReimbursementsReports,
         ]
-        for stream in stream_list:
-            streams.append(stream(**stream_kwargs , report_options=self.get_stream_report_options(stream.name, config)))
-        return streams
-
-    def validate_stream_report_options(self, config: Mapping[str, Any]):
-        if len([x.get("stream_name") for x in config.get("report_options_list", [])]) != len(
-            set(x.get("stream_name") for x in config.get("report_options_list", []))
-        ):
-            raise AmazonConfigException(message="Stream name shuould be unique among all Report options list")
-        for stream_report_option in config.get("report_options_list"):
-            if len([x.get("option_name") for x in stream_report_option.get("options_list")]) != len(
-                set(x.get("option_name") for x in stream_report_option.get("options_list"))
-            ):
-                raise AmazonConfigException(
-                    message=f"Option names should be unique for `{stream_report_option.get('stream_name')}` report options"
-                )
-
-    def get_stream_report_options(self, report_name: str, config: Mapping[str, Any]) -> Optional[Mapping[str, Any]]:
-        if any(x for x in config.get("report_options_list", []) if x.get('stream_name') == report_name):
-            return [x.get('option_list') for x in self._report_options if x.get('stream_name') == self.name][0]
-        return {}
-=======
-        streams = [
-            FbaCustomerReturnsReports(**stream_kwargs),
-            FbaAfnInventoryReports(**stream_kwargs),
-            FbaAfnInventoryByCountryReports(**stream_kwargs),
-            FbaOrdersReports(**stream_kwargs),
-            FbaShipmentsReports(**stream_kwargs),
-            FbaReplacementsReports(**stream_kwargs),
-            FbaStorageFeesReports(**stream_kwargs),
-            RestockInventoryReports(**stream_kwargs),
-            FlatFileActionableOrderDataShipping(**stream_kwargs),
-            FlatFileOpenListingsReports(**stream_kwargs),
-            FlatFileOrdersReports(**stream_kwargs),
-            FlatFileOrdersReportsByLastUpdate(**stream_kwargs),
-            FlatFileSettlementV2Reports(**stream_kwargs),
-            FulfilledShipmentsReports(**stream_kwargs),
-            MerchantListingsReports(**stream_kwargs),
-            VendorDirectFulfillmentShipping(**stream_kwargs),
-            Orders(**stream_kwargs),
-            OrderItems(**stream_kwargs),
-            OrderReportDataShipping(**stream_kwargs),
-            SellerFeedbackReports(**stream_kwargs),
-            GetXmlBrowseTreeData(**stream_kwargs),
-            ListFinancialEventGroups(**stream_kwargs),
-            ListFinancialEvents(**stream_kwargs),
-            LedgerDetailedViewReports(**stream_kwargs),
-            FbaEstimatedFbaFeesTxtReport(**stream_kwargs),
-            FbaFulfillmentCustomerShipmentPromotionReport(**stream_kwargs),
-            FbaMyiUnsuppressedInventoryReport(**stream_kwargs),
-            MerchantCancelledListingsReport(**stream_kwargs),
-            MerchantListingsReport(**stream_kwargs),
-            MerchantListingsReportBackCompat(**stream_kwargs),
-            MerchantListingsInactiveData(**stream_kwargs),
-            StrandedInventoryUiReport(**stream_kwargs),
-            XmlAllOrdersDataByOrderDataGeneral(**stream_kwargs),
-            MerchantListingsFypReport(**stream_kwargs),
-            FbaSnsForecastReport(**stream_kwargs),
-            FbaSnsPerformanceReport(**stream_kwargs),
-            FlatFileArchivedOrdersDataByOrderDate(**stream_kwargs),
-            FlatFileReturnsDataByReturnDate(**stream_kwargs),
-            FbaInventoryPlaningReport(**stream_kwargs),
-            LedgerSummaryViewReport(**stream_kwargs),
-            FbaReimbursementsReports(**stream_kwargs),
-        ]
+
         # TODO: Remove after Brand Analytics will be enabled in CLOUD:
         #  https://github.com/airbytehq/airbyte/issues/32353
         if getenv("DEPLOYMENT_MODE", "").upper() != "CLOUD":
@@ -265,5 +182,25 @@
                 VendorInventoryReports(**stream_kwargs),
             ]
             streams += brand_analytics_reports
+
+        for stream in stream_list:
+            streams.append(stream(**stream_kwargs , report_options=self.get_stream_report_options(stream.name, config)))
         return streams
->>>>>>> 4481be26
+
+    def validate_stream_report_options(self, config: Mapping[str, Any]):
+        if len([x.get("stream_name") for x in config.get("report_options_list", [])]) != len(
+            set(x.get("stream_name") for x in config.get("report_options_list", []))
+        ):
+            raise AmazonConfigException(message="Stream name shuould be unique among all Report options list")
+        for stream_report_option in config.get("report_options_list"):
+            if len([x.get("option_name") for x in stream_report_option.get("options_list")]) != len(
+                set(x.get("option_name") for x in stream_report_option.get("options_list"))
+            ):
+                raise AmazonConfigException(
+                    message=f"Option names should be unique for `{stream_report_option.get('stream_name')}` report options"
+                )
+
+    def get_stream_report_options(self, report_name: str, config: Mapping[str, Any]) -> Optional[Mapping[str, Any]]:
+        if any(x for x in config.get("report_options_list", []) if x.get('stream_name') == report_name):
+            return [x.get('option_list') for x in self._report_options if x.get('stream_name') == self.name][0]
+        return {}