#
# Copyright (c) 2023 Airbyte, Inc., all rights reserved.
#

import csv
import gzip
import json as json_lib
import time
from abc import ABC, abstractmethod
from io import StringIO
from typing import Any, Dict, Iterable, List, Mapping, MutableMapping, Optional, Union

import pendulum
import requests
import xmltodict
from airbyte_cdk.entrypoint import logger
from airbyte_cdk.models import SyncMode
from airbyte_cdk.sources.streams.http import HttpStream
from airbyte_cdk.sources.streams.http.rate_limiting import default_backoff_handler
from airbyte_cdk.sources.utils.transform import TransformConfig, TypeTransformer

REPORTS_API_VERSION = "2021-06-30"  # 2020-09-04
ORDERS_API_VERSION = "v0"
VENDORS_API_VERSION = "v1"
FINANCES_API_VERSION = "v0"

DATE_TIME_FORMAT = "%Y-%m-%dT%H:%M:%SZ"


class AmazonSPStream(HttpStream, ABC):
    data_field = "payload"

    def __init__(
        self,
        url_base: str,
        replication_start_date: str,
        marketplace_id: str,
        period_in_days: Optional[int],
        report_options: Optional[str],
        max_wait_seconds: Optional[int],
        replication_end_date: Optional[str],
        *args,
        **kwargs,
    ):
        super().__init__(*args, **kwargs)

        self._url_base = url_base.rstrip("/") + "/"
        self._replication_start_date = replication_start_date
        self._replication_end_date = replication_end_date
        self.marketplace_id = marketplace_id

    @property
    def url_base(self) -> str:
        return self._url_base

    def request_headers(self, *args, **kwargs) -> Mapping[str, Any]:
        return {"content-type": "application/json"}

    def next_page_token(self, response: requests.Response) -> Optional[Mapping[str, Any]]:
        return None


class IncrementalAmazonSPStream(AmazonSPStream, ABC):
    page_size = 100

    @property
    @abstractmethod
    def replication_start_date_field(self) -> str:
        pass

    @property
    @abstractmethod
    def replication_end_date_field(self) -> str:
        pass

    @property
    @abstractmethod
    def next_page_token_field(self) -> str:
        pass

    @property
    @abstractmethod
    def page_size_field(self) -> str:
        pass

    @property
    @abstractmethod
    def cursor_field(self) -> Union[str, List[str]]:
        pass

    def request_params(
        self, stream_state: Mapping[str, Any], next_page_token: Mapping[str, Any] = None, **kwargs
    ) -> MutableMapping[str, Any]:
        if next_page_token:
            return dict(next_page_token)

        params = {self.replication_start_date_field: self._replication_start_date, self.page_size_field: self.page_size}

        if self._replication_start_date and self.cursor_field:
            start_date = max(stream_state.get(self.cursor_field, self._replication_start_date), self._replication_start_date)
            params.update({self.replication_start_date_field: start_date})

        if self._replication_end_date:
            params[self.replication_end_date_field] = self._replication_end_date

        return params

    def next_page_token(self, response: requests.Response) -> Optional[Mapping[str, Any]]:
        stream_data = response.json()
        next_page_token = stream_data.get("payload").get(self.next_page_token_field)
        if next_page_token:
            return {self.next_page_token_field: next_page_token}

    def parse_response(
        self, response: requests.Response, stream_state: Mapping[str, Any] = None, stream_slice: Mapping[str, Any] = None, **kwargss
    ) -> Iterable[Mapping]:
        """
        :return an iterable containing each record in the response
        """
        yield from response.json().get(self.data_field, [])

    def get_updated_state(self, current_stream_state: MutableMapping[str, Any], latest_record: Mapping[str, Any]) -> Mapping[str, Any]:
        """
        Return the latest state by comparing the cursor value in the latest record with the stream's most recent state object
        and returning an updated state object.
        """
        latest_benchmark = latest_record[self.cursor_field]
        if current_stream_state.get(self.cursor_field):
            return {self.cursor_field: max(latest_benchmark, current_stream_state[self.cursor_field])}
        return {self.cursor_field: latest_benchmark}


class ReportsAmazonSPStream(HttpStream, ABC):
    """
    API docs: https://github.com/amzn/selling-partner-api-docs/blob/main/references/reports-api/reports_2020-09-04.md
    API model: https://github.com/amzn/selling-partner-api-models/blob/main/models/reports-api-model/reports_2020-09-04.json

    Report streams are intended to work as following:
        - create a new report;
        - retrieve the report;
        - retry the retrieval if the report is still not fully processed;
        - retrieve the report document (if report processing status is `DONE`);
        - decrypt the report document (if report processing status is `DONE`);
        - yield the report document (if report processing status is `DONE`)
    """

    replication_start_date_limit_in_days = 90

    primary_key = None
    path_prefix = f"reports/{REPORTS_API_VERSION}"
    sleep_seconds = 30
    data_field = "payload"
    result_key = None
    availability_sla_days = (
        1  # see data availability sla at https://developer-docs.amazon.com/sp-api/docs/report-type-values#vendor-retail-analytics-reports
    )

    def __init__(
        self,
        url_base: str,
        replication_start_date: str,
        marketplace_id: str,
        period_in_days: Optional[int],
        report_options: Optional[str],
        max_wait_seconds: Optional[int],
        replication_end_date: Optional[str],
<<<<<<< HEAD
        authenticator: HttpAuthenticator = None,
=======
        advanced_stream_options: Optional[str],
        *args,
        **kwargs,
>>>>>>> cd030951
    ):
        super().__init__(*args, **kwargs)
        self._url_base = url_base.rstrip("/") + "/"
        self._replication_start_date = replication_start_date
        self._replication_end_date = replication_end_date
        self.marketplace_id = marketplace_id
        self.period_in_days = max(period_in_days, self.replication_start_date_limit_in_days)  # ensure old configs work as well
        self._report_options = report_options or "{}"
        self.max_wait_seconds = max_wait_seconds
<<<<<<< HEAD
=======
        self._advanced_stream_options = dict()
        self._http_method = "GET"
        if advanced_stream_options is not None:
            self._advanced_stream_options = json_lib.loads(advanced_stream_options)
>>>>>>> cd030951

    def next_page_token(self, response: requests.Response) -> Optional[Mapping[str, Any]]:
        return None

    @property
    def http_method(self) -> str:
        return self._http_method

    @http_method.setter
    def http_method(self, value: str):
        self._http_method = value

    @property
    def url_base(self) -> str:
        return self._url_base

    def request_params(self) -> MutableMapping[str, Any]:
        return {"MarketplaceIds": self.marketplace_id}

    def request_headers(self) -> Mapping[str, Any]:
        return {"content-type": "application/json"}

    def path(self, document_id: str) -> str:
        return f"{self.path_prefix}/documents/{document_id}"

    def _report_data(
        self,
        sync_mode: SyncMode,
        cursor_field: List[str] = None,
        stream_slice: Mapping[str, Any] = None,
        stream_state: Mapping[str, Any] = None,
    ) -> Mapping[str, Any]:
        params = {"reportType": self.name, "marketplaceIds": [self.marketplace_id], **(stream_slice or {})}
        options = self.report_options()
        if options is not None:
            params.update({"reportOptions": options})
        return params

    def _create_report(
        self,
        sync_mode: SyncMode,
        cursor_field: List[str] = None,
        stream_slice: Mapping[str, Any] = None,
        stream_state: Mapping[str, Any] = None,
    ) -> Mapping[str, Any]:
        request_headers = self.request_headers()
        report_data = self._report_data(sync_mode, cursor_field, stream_slice, stream_state)
        self.http_method = "POST"
        create_report_request = self._create_prepared_request(
            path=f"{self.path_prefix}/reports",
            headers=dict(request_headers, **self.authenticator.get_auth_header()),
            data=json_lib.dumps(report_data),
        )
        report_response = self._send_request(create_report_request, {})
        self.http_method = "GET"  # rollback
        return report_response.json()

    def _retrieve_report(self, report_id: str) -> Mapping[str, Any]:
        request_headers = self.request_headers()
        retrieve_report_request = self._create_prepared_request(
            path=f"{self.path_prefix}/reports/{report_id}",
            headers=dict(request_headers, **self.authenticator.get_auth_header()),
        )
        retrieve_report_response = self._send_request(retrieve_report_request, {})
        report_payload = retrieve_report_response.json()

        return report_payload

    @default_backoff_handler(factor=5, max_tries=5)
    def download_and_decompress_report_document(self, payload: dict) -> str:
        """
        Unpacks a report document
        """
        report = requests.get(payload.get("url"))
        report.raise_for_status()
        if "compressionAlgorithm" in payload:
            return gzip.decompress(report.content).decode("iso-8859-1")
        return report.content.decode("iso-8859-1")

    def parse_response(
        self, response: requests.Response, stream_state: Mapping[str, Any] = None, stream_slice: Mapping[str, Any] = None, **kwargs
    ) -> Iterable[Mapping]:
        payload = response.json()

        document = self.download_and_decompress_report_document(payload)

        document_records = self.parse_document(document)
        yield from document_records

    def parse_document(self, document):
        return csv.DictReader(StringIO(document), delimiter="\t")

    def report_options(self) -> Mapping[str, Any]:
        if self._report_options is not None:
            return json_lib.loads(self._report_options).get(self.name)
        else:
            return {}

    def stream_slices(
        self, sync_mode: SyncMode, cursor_field: List[str] = None, stream_state: Mapping[str, Any] = None
    ) -> Iterable[Optional[Mapping[str, Any]]]:
        start_date = max(pendulum.parse(self._replication_start_date), pendulum.now("utc").subtract(days=90))
        end_date = pendulum.now()
        if self._replication_end_date and sync_mode == SyncMode.full_refresh:
            # if replication_start_date is older than 90 days(from current date), we are overriding the value above.
            # when replication_end_date is present, we should use the user provided replication_start_date.
            # user may provide a date range which is older than 90 days.
            end_date = min(end_date, pendulum.parse(self._replication_end_date))
            start_date = pendulum.parse(self._replication_start_date)

        if stream_state:
            state = stream_state.get(self.cursor_field)
            start_date = state and pendulum.parse(state) or start_date

        start_date = min(start_date, end_date)
        while start_date < end_date:
            end_date_slice = start_date.add(days=self.period_in_days)
            yield {
                "dataStartTime": start_date.strftime(DATE_TIME_FORMAT),
                "dataEndTime": min(end_date_slice.subtract(seconds=1), end_date).strftime(DATE_TIME_FORMAT),
            }
            start_date = end_date_slice

    def read_records(
        self,
        sync_mode: SyncMode,
        cursor_field: List[str] = None,
        stream_slice: Mapping[str, Any] = None,
        stream_state: Mapping[str, Any] = None,
    ) -> Iterable[Mapping[str, Any]]:
        """
        Create and retrieve the report.
        Decrypt and parse the report is its fully proceed, then yield the report document records.
        """
        report_payload = {}
        is_processed = False
        is_done = False
        start_time = pendulum.now("utc")
        seconds_waited = 0
        report_id = self._create_report(sync_mode, cursor_field, stream_slice, stream_state)["reportId"]

        # create and retrieve the report
        while not is_processed and seconds_waited < self.max_wait_seconds:
            report_payload = self._retrieve_report(report_id=report_id)
            seconds_waited = (pendulum.now("utc") - start_time).seconds
            is_processed = report_payload.get("processingStatus") not in ["IN_QUEUE", "IN_PROGRESS"]
            is_done = report_payload.get("processingStatus") == "DONE"
            is_cancelled = report_payload.get("processingStatus") == "CANCELLED"
            is_fatal = report_payload.get("processingStatus") == "FATAL"
            time.sleep(self.sleep_seconds)

        if is_done:
            # retrieve and decrypt the report document
            document_id = report_payload["reportDocumentId"]
            request_headers = self.request_headers()
            request = self._create_prepared_request(
                path=self.path(document_id=document_id),
                headers=dict(request_headers, **self.authenticator.get_auth_header()),
                params=self.request_params(),
            )
            response = self._send_request(request, {})
            yield from self.parse_response(response, stream_state, stream_slice)
        elif is_fatal:
            raise Exception(f"The report for stream '{self.name}' was aborted due to a fatal error")
        elif is_cancelled:
            logger.warn(f"The report for stream '{self.name}' was cancelled or there is no data to return")
        else:
            raise Exception(f"Unknown response for stream `{self.name}`. Response body {report_payload}")


class MerchantListingsReports(ReportsAmazonSPStream):
    name = "GET_MERCHANT_LISTINGS_ALL_DATA"


class FlatFileOrdersReports(ReportsAmazonSPStream):
    """
    Field definitions: https://sellercentral.amazon.com/gp/help/help.html?itemID=201648780
    """

    name = "GET_FLAT_FILE_ALL_ORDERS_DATA_BY_ORDER_DATE_GENERAL"


class FbaAfnInventoryReports(ReportsAmazonSPStream):
    """
    Field definitions: https://developer-docs.amazon.com/sp-api/docs/report-type-values#inventory-reports
    Report does seem to have an long-running issue (sometimes failing without a reason): https://github.com/amzn/selling-partner-api-docs/issues/2231
    """

    name = "GET_AFN_INVENTORY_DATA"


class FbaAfnInventoryByCountryReports(ReportsAmazonSPStream):
    """
    Field definitions: https://developer-docs.amazon.com/sp-api/docs/report-type-values#inventory-reports
    Report does seem to have an long-running issue (sometimes failing without a reason): https://github.com/amzn/selling-partner-api-docs/issues/2231
    """

    name = "GET_AFN_INVENTORY_DATA_BY_COUNTRY"


class FbaStorageFeesReports(ReportsAmazonSPStream):
    """
    Field definitions: https://sellercentral.amazon.com/help/hub/reference/G202086720
    """

    name = "GET_FBA_STORAGE_FEE_CHARGES_DATA"


class FulfilledShipmentsReports(ReportsAmazonSPStream):
    """
    Field definitions: https://sellercentral.amazon.com/gp/help/help.html?itemID=200453120
    """

    name = "GET_AMAZON_FULFILLED_SHIPMENTS_DATA_GENERAL"

    replication_start_date_limit_in_days = 30


class FlatFileOpenListingsReports(ReportsAmazonSPStream):
    name = "GET_FLAT_FILE_OPEN_LISTINGS_DATA"


class FbaOrdersReports(ReportsAmazonSPStream):
    """
    Field definitions: https://sellercentral.amazon.com/gp/help/help.html?itemID=200989110
    """

    name = "GET_FBA_FULFILLMENT_REMOVAL_ORDER_DETAIL_DATA"


class FlatFileActionableOrderDataShipping(ReportsAmazonSPStream):
    """
    Field definitions: https://developer-docs.amazon.com/sp-api/docs/order-reports-attributes#get_flat_file_actionable_order_data_shipping
    """

    name = "GET_FLAT_FILE_ACTIONABLE_ORDER_DATA_SHIPPING"


class OrderReportDataShipping(ReportsAmazonSPStream):
    """
    Field definitions: https://developer-docs.amazon.com/sp-api/docs/order-reports-attributes#get_order_report_data_shipping
    """

    name = "GET_ORDER_REPORT_DATA_SHIPPING"

    def parse_document(self, document):
        parsed = xmltodict.parse(document, attr_prefix="", cdata_key="value", force_list={"Message"})
        reports = parsed.get("AmazonEnvelope", {}).get("Message", {})
        result = []
        for report in reports:
            result.append(report.get("OrderReport", {}))

        return result


class FbaShipmentsReports(ReportsAmazonSPStream):
    """
    Field definitions: https://sellercentral.amazon.com/gp/help/help.html?itemID=200989100
    """

    name = "GET_FBA_FULFILLMENT_REMOVAL_SHIPMENT_DETAIL_DATA"


class FbaReplacementsReports(ReportsAmazonSPStream):
    """
    Field definitions: https://sellercentral.amazon.com/help/hub/reference/200453300
    """

    name = "GET_FBA_FULFILLMENT_CUSTOMER_SHIPMENT_REPLACEMENT_DATA"


class RestockInventoryReports(ReportsAmazonSPStream):
    """
    Field definitions: 	https://sellercentral.amazon.com/help/hub/reference/202105670
    """

    name = "GET_RESTOCK_INVENTORY_RECOMMENDATIONS_REPORT"


class GetXmlBrowseTreeData(ReportsAmazonSPStream):
    def parse_document(self, document):
        parsed = xmltodict.parse(
            document, dict_constructor=dict, attr_prefix="", cdata_key="text", force_list={"attribute", "id", "refinementField"}
        )
        return parsed.get("Result", {}).get("Node", [])

    name = "GET_XML_BROWSE_TREE_DATA"


class FbaEstimatedFbaFeesTxtReport(ReportsAmazonSPStream):
    name = "GET_FBA_ESTIMATED_FBA_FEES_TXT_DATA"


class FbaFulfillmentCurrentInventoryReport(ReportsAmazonSPStream):
    name = "GET_FBA_FULFILLMENT_CURRENT_INVENTORY_DATA"


class FbaFulfillmentCustomerShipmentPromotionReport(ReportsAmazonSPStream):
    name = "GET_FBA_FULFILLMENT_CUSTOMER_SHIPMENT_PROMOTION_DATA"


class FbaFulfillmentInventoryAdjustReport(ReportsAmazonSPStream):
    name = "GET_FBA_FULFILLMENT_INVENTORY_ADJUSTMENTS_DATA"


class FbaFulfillmentInventoryReceiptsReport(ReportsAmazonSPStream):
    name = "GET_FBA_FULFILLMENT_INVENTORY_RECEIPTS_DATA"


class FbaFulfillmentInventorySummaryReport(ReportsAmazonSPStream):
    name = "GET_FBA_FULFILLMENT_INVENTORY_SUMMARY_DATA"


class FbaMyiUnsuppressedInventoryReport(ReportsAmazonSPStream):
    name = "GET_FBA_MYI_UNSUPPRESSED_INVENTORY_DATA"


class MerchantListingsReport(ReportsAmazonSPStream):
    name = "GET_MERCHANT_LISTINGS_DATA"


class MerchantListingsInactiveData(ReportsAmazonSPStream):
    name = "GET_MERCHANT_LISTINGS_INACTIVE_DATA"


class StrandedInventoryUiReport(ReportsAmazonSPStream):
    name = "GET_STRANDED_INVENTORY_UI_DATA"


class XmlAllOrdersDataByOrderDataGeneral(ReportsAmazonSPStream):
    def parse_document(self, document):
        parsed = xmltodict.parse(document, attr_prefix="", cdata_key="value", force_list={"Message", "OrderItem"})
        orders = parsed.get("AmazonEnvelope", {}).get("Message", [])
        result = []
        if isinstance(orders, list):
            for order in orders:
                result.append(order.get("Order", {}))

        return result

    name = "GET_XML_ALL_ORDERS_DATA_BY_ORDER_DATE_GENERAL"


class MerchantListingsReportBackCompat(ReportsAmazonSPStream):
    name = "GET_MERCHANT_LISTINGS_DATA_BACK_COMPAT"


class MerchantCancelledListingsReport(ReportsAmazonSPStream):
    name = "GET_MERCHANT_CANCELLED_LISTINGS_DATA"


class FbaFulfillmentMonthlyInventoryReport(ReportsAmazonSPStream):
    name = "GET_FBA_FULFILLMENT_MONTHLY_INVENTORY_DATA"


class MerchantListingsFypReport(ReportsAmazonSPStream):
    name = "GET_MERCHANTS_LISTINGS_FYP_REPORT"


class FbaSnsForecastReport(ReportsAmazonSPStream):
    name = "GET_FBA_SNS_FORECAST_DATA"


class FbaSnsPerformanceReport(ReportsAmazonSPStream):
    name = "GET_FBA_SNS_PERFORMANCE_DATA"


class FlatFileArchivedOrdersDataByOrderDate(ReportsAmazonSPStream):
    name = "GET_FLAT_FILE_ARCHIVED_ORDERS_DATA_BY_ORDER_DATE"


class FlatFileReturnsDataByReturnDate(ReportsAmazonSPStream):
    name = "GET_FLAT_FILE_RETURNS_DATA_BY_RETURN_DATE"

    replication_start_date_limit_in_days = 60


class FbaInventoryPlaningReport(ReportsAmazonSPStream):
    name = "GET_FBA_INVENTORY_PLANNING_DATA"


class LedgerSummaryViewReport(ReportsAmazonSPStream):
    name = "GET_LEDGER_SUMMARY_VIEW_DATA"


class AnalyticsStream(ReportsAmazonSPStream):
    def parse_document(self, document):
        parsed = json_lib.loads(document)
        return parsed.get(self.result_key, [])

    def _report_data(
        self,
        sync_mode: SyncMode,
        cursor_field: List[str] = None,
        stream_slice: Mapping[str, Any] = None,
        stream_state: Mapping[str, Any] = None,
    ) -> Mapping[str, Any]:
        data = super()._report_data(sync_mode, cursor_field, stream_slice, stream_state)
        options = self.report_options()
        if options and options.get("reportPeriod") is not None:
            data.update(self._augmented_data(self, options))
        return data

    @staticmethod
    def _augmented_data(self, report_options) -> Mapping[str, Any]:
        now = pendulum.now("utc")
        if report_options["reportPeriod"] == "DAY":
            now = now.subtract(days=self.availability_sla_days)
            data_start_time = now.start_of("day")
            data_end_time = now.end_of("day")
        elif report_options["reportPeriod"] == "WEEK":
            now = now.subtract(days=self.availability_sla_days).subtract(weeks=1)
            # According to report api docs
            # dataStartTime must be a Sunday and dataEndTime must be the following Saturday
            pendulum.week_starts_at(pendulum.SUNDAY)
            pendulum.week_ends_at(pendulum.SATURDAY)

            data_start_time = now.start_of("week")
            data_end_time = now.end_of("week")

            # Reset week start and end
            pendulum.week_starts_at(pendulum.MONDAY)
            pendulum.week_ends_at(pendulum.SUNDAY)
        elif report_options["reportPeriod"] == "MONTH":
            now = now.subtract(months=1)
            data_start_time = now.start_of("month")
            data_end_time = now.end_of("month")
        else:
            raise Exception([{"message": "This reportPeriod is not implemented."}])

        return {
            "dataStartTime": data_start_time.strftime(DATE_TIME_FORMAT),
            "dataEndTime": data_end_time.strftime(DATE_TIME_FORMAT),
            "reportOptions": report_options,
        }


class BrandAnalyticsMarketBasketReports(AnalyticsStream):
    name = "GET_BRAND_ANALYTICS_MARKET_BASKET_REPORT"
    result_key = "dataByAsin"


class BrandAnalyticsSearchTermsReports(AnalyticsStream):
    """
    Field definitions: https://sellercentral.amazon.co.uk/help/hub/reference/G5NXWNY8HUD3VDCW
    """

    name = "GET_BRAND_ANALYTICS_SEARCH_TERMS_REPORT"
    result_key = "dataByDepartmentAndSearchTerm"


class BrandAnalyticsRepeatPurchaseReports(AnalyticsStream):
    name = "GET_BRAND_ANALYTICS_REPEAT_PURCHASE_REPORT"
    result_key = "dataByAsin"


class BrandAnalyticsAlternatePurchaseReports(AnalyticsStream):
    name = "GET_BRAND_ANALYTICS_ALTERNATE_PURCHASE_REPORT"
    result_key = "dataByAsin"


class BrandAnalyticsItemComparisonReports(AnalyticsStream):
    name = "GET_BRAND_ANALYTICS_ITEM_COMPARISON_REPORT"
    result_key = "dataByAsin"


class VendorInventoryReports(AnalyticsStream):
    """
    Field definitions: https://developer-docs.amazon.com/sp-api/docs/report-type-values#vendor-retail-analytics-reports
    """

    name = "GET_VENDOR_INVENTORY_REPORT"
    result_key = "inventoryByAsin"
    availability_sla_days = 3


class IncrementalReportsAmazonSPStream(ReportsAmazonSPStream):
    @property
    @abstractmethod
    def cursor_field(self) -> Union[str, List[str]]:
        pass

    def get_updated_state(self, current_stream_state: MutableMapping[str, Any], latest_record: Mapping[str, Any]) -> Mapping[str, Any]:
        """
        Return the latest state by comparing the cursor value in the latest record with the stream's most recent state object
        and returning an updated state object.
        """
        latest_benchmark = latest_record[self.cursor_field]
        if current_stream_state.get(self.cursor_field):
            return {self.cursor_field: max(latest_benchmark, current_stream_state[self.cursor_field])}
        return {self.cursor_field: latest_benchmark}


class SellerFeedbackReports(IncrementalReportsAmazonSPStream):
    """
    Field definitions: https://sellercentral.amazon.com/help/hub/reference/G202125660
    """

    # The list of MarketplaceIds can be found here https://docs.developer.amazonservices.com/en_UK/dev_guide/DG_Endpoints.html
    MARKETPLACE_DATE_FORMAT_MAP = dict(
        # eu
        A2VIGQ35RCS4UG="D/M/YY",  # AE
        A1PA6795UKMFR9="D.M.YY",  # DE
        A1C3SOZRARQ6R3="D/M/YY",  # PL
        ARBP9OOSHTCHU="D/M/YY",  # EG
        A1RKKUPIHCS9HS="D/M/YY",  # ES
        A13V1IB3VIYZZH="D/M/YY",  # FR
        A21TJRUUN4KGV="D/M/YY",  # IN
        APJ6JRA9NG5V4="D/M/YY",  # IT
        A1805IZSGTT6HS="D/M/YY",  # NL
        A17E79C6D8DWNP="D/M/YY",  # SA
        A2NODRKZP88ZB9="YYYY-MM-DD",  # SE
        A33AVAJ2PDY3EV="D/M/YY",  # TR
        A1F83G8C2ARO7P="D/M/YY",  # UK
        AMEN7PMS3EDWL="D/M/YY",  # BE
        # fe
        A39IBJ37TRP1C6="D/M/YY",  # AU
        A1VC38T7YXB528="YY/M/D",  # JP
        A19VAU5U5O7RUS="D/M/YY",  # SG
        # na
        ATVPDKIKX0DER="M/D/YY",  # US
        A2Q3Y263D00KWC="D/M/YY",  # BR
        A2EUQ1WTGCTBG2="D/M/YY",  # CA
        A1AM78C64UM0Y8="D/M/YY",  # MX
    )

    NORMALIZED_FIELD_NAMES = ["date", "rating", "comments", "response", "order_id", "rater_email"]

    name = "GET_SELLER_FEEDBACK_DATA"
    cursor_field = "date"
    transformer: TypeTransformer = TypeTransformer(TransformConfig.DefaultSchemaNormalization | TransformConfig.CustomSchemaNormalization)

    def __init__(self, *args, **kwargs):
        super().__init__(*args, **kwargs)
        self.transformer.registerCustomTransform(self.get_transform_function())

    def get_transform_function(self):
        def transform_function(original_value: Any, field_schema: Dict[str, Any]) -> Any:
            if original_value and "format" in field_schema and field_schema["format"] == "date":
                date_format = self.MARKETPLACE_DATE_FORMAT_MAP.get(self.marketplace_id)
                if not date_format:
                    raise KeyError(f"Date format not found for Markeplace ID: {self.marketplace_id}")
                transformed_value = pendulum.from_format(original_value, date_format).to_date_string()
                return transformed_value

            return original_value

        return transform_function

    # csv header field names for this report differ per marketplace (are localized to marketplace language)
    # but columns come in the same order
    # so we set fieldnames to our custom ones
    # and raise error if original and custom header field count does not match
    @staticmethod
    def parse_document(document):
        reader = csv.DictReader(StringIO(document), delimiter="\t", fieldnames=SellerFeedbackReports.NORMALIZED_FIELD_NAMES)
        original_fieldnames = next(reader)
        if len(original_fieldnames) != len(SellerFeedbackReports.NORMALIZED_FIELD_NAMES):
            raise ValueError("Original and normalized header field count does not match")

        return reader


class FlatFileOrdersReportsByLastUpdate(IncrementalReportsAmazonSPStream):
    """
    Field definitions: https://sellercentral.amazon.com/gp/help/help.html?itemID=201648780
    """

    name = "GET_FLAT_FILE_ALL_ORDERS_DATA_BY_LAST_UPDATE_GENERAL"
    cursor_field = "last-updated-date"


class Orders(IncrementalAmazonSPStream):
    """
    API docs: https://github.com/amzn/selling-partner-api-docs/blob/main/references/orders-api/ordersV0.md
    API model: https://github.com/amzn/selling-partner-api-models/blob/main/models/orders-api-model/ordersV0.json
    """

    name = "Orders"
    primary_key = "AmazonOrderId"
    cursor_field = "LastUpdateDate"
    replication_start_date_field = "LastUpdatedAfter"
    replication_end_date_field = "LastUpdatedBefore"
    next_page_token_field = "NextToken"
    page_size_field = "MaxResultsPerPage"
    default_backoff_time = 60
    use_cache = True

    def path(self, **kwargs) -> str:
        return f"orders/{ORDERS_API_VERSION}/orders"

    def request_params(
        self, stream_state: Mapping[str, Any], next_page_token: Mapping[str, Any] = None, **kwargs
    ) -> MutableMapping[str, Any]:
        params = super().request_params(stream_state=stream_state, next_page_token=next_page_token, **kwargs)
        params.update({"MarketplaceIds": self.marketplace_id})
        return params

    def parse_response(
        self, response: requests.Response, stream_state: Mapping[str, Any] = None, stream_slice: Mapping[str, Any] = None, **kwargs
    ) -> Iterable[Mapping]:
        yield from response.json().get(self.data_field, {}).get(self.name, [])

    def backoff_time(self, response: requests.Response) -> Optional[float]:
        rate_limit = response.headers.get("x-amzn-RateLimit-Limit", 0)
        if rate_limit:
            return 1 / float(rate_limit)
        else:
            return self.default_backoff_time


class OrderItems(AmazonSPStream, ABC):
    """
    API docs: https://developer-docs.amazon.com/sp-api/docs/orders-api-v0-reference#getorderitems
    API model: https://developer-docs.amazon.com/sp-api/docs/orders-api-v0-reference#orderitemslist
    """

    name = "OrderItems"
    primary_key = "OrderItemId"
    cursor_field = "LastUpdateDate"
    parent_cursor_field = "LastUpdateDate"
    next_page_token_field = "NextToken"
    stream_slice_cursor_field = "AmazonOrderId"
    page_size_field = None
    default_backoff_time = 10
    default_stream_slice_delay_time = 1
    cached_state: Dict = {}

    def __init__(self, *args, **kwargs):
        super().__init__(*args, **kwargs)
        self.stream_kwargs = kwargs

    def path(self, stream_slice: Optional[Mapping[str, Any]] = None, **kwargs) -> str:
        return f"orders/{ORDERS_API_VERSION}/orders/{stream_slice[self.stream_slice_cursor_field]}/orderItems"

    def request_params(
        self, stream_state: Mapping[str, Any], next_page_token: Mapping[str, Any] = None, **kwargs
    ) -> MutableMapping[str, Any]:
        if next_page_token:
            return dict(next_page_token)
        return {}

    def stream_slices(self, stream_state: Mapping[str, Any] = None, **kwargs) -> Iterable[Optional[Mapping[str, any]]]:
        orders = Orders(**self.stream_kwargs)
        for order_record in orders.read_records(sync_mode=SyncMode.incremental, stream_state=stream_state):
            self.cached_state[self.parent_cursor_field] = order_record[self.parent_cursor_field]
            self.logger.info(f"OrderItems stream slice for order {order_record[self.stream_slice_cursor_field]}")
            time.sleep(self.default_stream_slice_delay_time)
            yield {
                self.stream_slice_cursor_field: order_record[self.stream_slice_cursor_field],
                self.parent_cursor_field: order_record[self.parent_cursor_field],
            }

    def get_updated_state(self, current_stream_state: MutableMapping[str, Any], latest_record: Mapping[str, Any]) -> Mapping[str, Any]:
        latest_benchmark = self.cached_state[self.parent_cursor_field]
        if current_stream_state.get(self.parent_cursor_field):
            return {self.parent_cursor_field: max(latest_benchmark, current_stream_state[self.parent_cursor_field])}
        return {self.parent_cursor_field: latest_benchmark}

    def next_page_token(self, response: requests.Response) -> Optional[Mapping[str, Any]]:
        stream_data = response.json()
        next_page_token = stream_data.get("payload").get(self.next_page_token_field)
        if next_page_token:
            return {self.next_page_token_field: next_page_token}

    def backoff_time(self, response: requests.Response) -> Optional[float]:
        rate_limit = response.headers.get("x-amzn-RateLimit-Limit", 0)
        if rate_limit:
            return 1 / float(rate_limit)
        else:
            return self.default_backoff_time

    def parse_response(
        self, response: requests.Response, stream_state: Mapping[str, Any] = None, stream_slice: Mapping[str, Any] = None, **kwargs
    ) -> Iterable[Mapping]:
        order_items_list = response.json().get(self.data_field, {})
        self.logger.info(f"order_items_list efim {order_items_list}")
        if order_items_list.get(self.next_page_token_field) is None:
            self.cached_state[self.parent_cursor_field] = stream_slice[self.parent_cursor_field]
        for order_item in order_items_list.get(self.name, []):
            order_item[self.cursor_field] = stream_slice.get(self.parent_cursor_field)
            order_item[self.stream_slice_cursor_field] = order_items_list.get(self.stream_slice_cursor_field)
            yield order_item


class LedgerDetailedViewReports(IncrementalReportsAmazonSPStream):
    """
    API docs: https://developer-docs.amazon.com/sp-api/docs/report-type-values
    """

    name = "GET_LEDGER_DETAIL_VIEW_DATA"
    cursor_field = "Date"
    transformer: TypeTransformer = TypeTransformer(TransformConfig.DefaultSchemaNormalization | TransformConfig.CustomSchemaNormalization)

    def __init__(self, *args, **kwargs):
        super().__init__(*args, **kwargs)
        self.transformer.registerCustomTransform(self.get_transform_function())

    def get_transform_function(self):
        def transform_function(original_value: Any, field_schema: Dict[str, Any]) -> Any:
            if original_value and field_schema.get("format") == "date":
                transformed_value = pendulum.from_format(original_value, "MM/DD/YYYY").to_date_string()
                return transformed_value
            return original_value

        return transform_function


class IncrementalAnalyticsStream(AnalyticsStream):

    fixed_period_in_days = 0

    @property
    @abstractmethod
    def cursor_field(self) -> Union[str, List[str]]:
        pass

    def _report_data(
        self,
        sync_mode: SyncMode,
        cursor_field: List[str] = None,
        stream_slice: Mapping[str, Any] = None,
        stream_state: Mapping[str, Any] = None,
    ) -> Mapping[str, Any]:
        data = super()._report_data(sync_mode, cursor_field, stream_slice, stream_state)
        if stream_slice:
            data_times = {}
            if stream_slice.get("dataStartTime"):
                data_times["dataStartTime"] = stream_slice["dataStartTime"]
            if stream_slice.get("dataEndTime"):
                data_times["dataEndTime"] = stream_slice["dataEndTime"]
            data.update(data_times)

        return data

    def parse_response(
        self, response: requests.Response, stream_state: Mapping[str, Any] = None, stream_slice: Mapping[str, Any] = None, **kwargs
    ) -> Iterable[Mapping]:

        payload = response.json()

        document = self.download_and_decompress_report_document(payload)
        document_records = self.parse_document(document)

        # Not all (partial) responses include the request date, so adding it manually here
        for record in document_records:
            if stream_slice.get("dataEndTime"):
                record["queryEndDate"] = pendulum.parse(stream_slice["dataEndTime"]).strftime("%Y-%m-%d")
            yield record

    def get_updated_state(self, current_stream_state: MutableMapping[str, Any], latest_record: Mapping[str, Any]) -> Mapping[str, Any]:
        """
        Return the latest state by comparing the cursor value in the latest record with the stream's most recent state object
        and returning an updated state object.
        """
        latest_benchmark = latest_record[self.cursor_field]
        if current_stream_state.get(self.cursor_field):
            return {self.cursor_field: max(latest_benchmark, current_stream_state[self.cursor_field])}
        return {self.cursor_field: latest_benchmark}

    def stream_slices(
        self, sync_mode: SyncMode, cursor_field: List[str] = None, stream_state: Mapping[str, Any] = None
    ) -> Iterable[Optional[Mapping[str, Any]]]:

        start_date = pendulum.parse(self._replication_start_date)
        end_date = pendulum.now().subtract(days=self.availability_sla_days)

        if self._replication_end_date:
            end_date = pendulum.parse(self._replication_end_date)

        if stream_state:
            state = stream_state.get(self.cursor_field)
            start_date = pendulum.parse(state)

        start_date = min(start_date, end_date)
        slices = []

        while start_date < end_date:
            # If request only returns data on day level
            if self.fixed_period_in_days != 0:
                slice_range = self.fixed_period_in_days
            else:
                slice_range = self.period_in_days

            end_date_slice = start_date.add(days=slice_range)
            slices.append(
                {
                    "dataStartTime": start_date.strftime(DATE_TIME_FORMAT),
                    "dataEndTime": min(end_date_slice.subtract(seconds=1), end_date).strftime(DATE_TIME_FORMAT),
                }
            )
            start_date = end_date_slice

        return slices


class SellerAnalyticsSalesAndTrafficReports(IncrementalAnalyticsStream):
    """
    Field definitions: https://developer-docs.amazon.com/sp-api/docs/report-type-values#seller-retail-analytics-reports
    """

    name = "GET_SALES_AND_TRAFFIC_REPORT"
    result_key = "salesAndTrafficByAsin"
    cursor_field = "queryEndDate"
    fixed_period_in_days = 1


class VendorSalesReports(IncrementalAnalyticsStream):
    name = "GET_VENDOR_SALES_REPORT"
    result_key = "salesByAsin"
    cursor_field = "endDate"
    availability_sla_days = 4  # Data is only available after 4 days


class VendorDirectFulfillmentShipping(AmazonSPStream):
    """
    API docs: https://github.com/amzn/selling-partner-api-docs/blob/main/references/vendor-direct-fulfillment-shipping-api/vendorDirectFulfillmentShippingV1.md
    API model: https://github.com/amzn/selling-partner-api-models/blob/main/models/vendor-direct-fulfillment-shipping-api-model/vendorDirectFulfillmentShippingV1.json

    Returns a list of shipping labels created during the time frame that you specify.
    Both createdAfter and createdBefore parameters required to select the time frame.
    The date range to search must not be more than 7 days.
    """

    name = "VendorDirectFulfillmentShipping"
    primary_key = None
    replication_start_date_field = "createdAfter"
    replication_end_date_field = "createdBefore"
    next_page_token_field = "nextToken"
    page_size_field = "limit"
    time_format = "%Y-%m-%dT%H:%M:%SZ"

    def path(self, **kwargs) -> str:
        return f"vendor/directFulfillment/shipping/{VENDORS_API_VERSION}/shippingLabels"

    def request_params(
        self, stream_state: Mapping[str, Any], next_page_token: Mapping[str, Any] = None, **kwargs
    ) -> MutableMapping[str, Any]:
        params = super().request_params(stream_state=stream_state, next_page_token=next_page_token, **kwargs)
        if not next_page_token:
            end_date = pendulum.now("utc").strftime(self.time_format)
            if self._replication_end_date:
                end_date = self._replication_end_date

            start_date = max(pendulum.parse(self._replication_start_date), pendulum.parse(end_date).subtract(days=7, hours=1)).strftime(
                self.time_format
            )

            params.update({self.replication_start_date_field: start_date, self.replication_end_date_field: end_date})
        return params

    def parse_response(self, response: requests.Response, stream_state: Mapping[str, Any], **kwargs) -> Iterable[Mapping]:
        yield from response.json().get(self.data_field, {}).get("shippingLabels", [])


class FinanceStream(AmazonSPStream, ABC):
    next_page_token_field = "NextToken"
    page_size_field = "MaxResultsPerPage"
    page_size = 100
    default_backoff_time = 60
    primary_key = None

    @property
    @abstractmethod
    def replication_start_date_field(self) -> str:
        pass

    @property
    @abstractmethod
    def replication_end_date_field(self) -> str:
        pass

    def request_params(
        self, stream_state: Mapping[str, Any], next_page_token: Mapping[str, Any] = None, **kwargs
    ) -> MutableMapping[str, Any]:
        if next_page_token:
            return dict(next_page_token)

        # for finance APIs, end date-time must be no later than two minutes before the request was submitted
        end_date = pendulum.now("utc").subtract(minutes=5).strftime(DATE_TIME_FORMAT)
        if self._replication_end_date:
            end_date = self._replication_end_date

        # start date and end date should not be more than 180 days apart.
        start_date = max(pendulum.parse(self._replication_start_date), pendulum.parse(end_date).subtract(days=180)).strftime(
            DATE_TIME_FORMAT
        )

        # logging to make sure user knows taken start date
        logger.info("start date used: %s", start_date)

        params = {
            self.replication_start_date_field: start_date,
            self.replication_end_date_field: end_date,
            self.page_size_field: self.page_size,
        }
        return params

    def next_page_token(self, response: requests.Response) -> Optional[Mapping[str, Any]]:
        stream_data = response.json()
        next_page_token = stream_data.get("payload").get(self.next_page_token_field)
        if next_page_token:
            return {self.next_page_token_field: next_page_token}

    def backoff_time(self, response: requests.Response) -> Optional[float]:
        rate_limit = response.headers.get("x-amzn-RateLimit-Limit", 0)
        if rate_limit:
            return 1 / float(rate_limit)
        else:
            return self.default_backoff_time


class ListFinancialEventGroups(FinanceStream):
    """
    API docs: https://github.com/amzn/selling-partner-api-docs/blob/main/references/finances-api/financesV0.md#listfinancialeventgroups
    API model: https://github.com/amzn/selling-partner-api-models/blob/main/models/finances-api-model/financesV0.json
    """

    name = "ListFinancialEventGroups"
    replication_start_date_field = "FinancialEventGroupStartedAfter"
    replication_end_date_field = "FinancialEventGroupStartedBefore"

    def path(self, **kwargs) -> str:
        return f"finances/{FINANCES_API_VERSION}/financialEventGroups"

    def parse_response(self, response: requests.Response, stream_state: Mapping[str, Any], **kwargs) -> Iterable[Mapping]:
        yield from response.json().get(self.data_field, {}).get("FinancialEventGroupList", [])


class ListFinancialEvents(FinanceStream):
    """
    API docs: https://github.com/amzn/selling-partner-api-docs/blob/main/references/finances-api/financesV0.md#listfinancialevents
    API model: https://github.com/amzn/selling-partner-api-models/blob/main/models/finances-api-model/financesV0.json
    """

    name = "ListFinancialEvents"
    replication_start_date_field = "PostedAfter"
    replication_end_date_field = "PostedBefore"

    def path(self, **kwargs) -> str:
        return f"finances/{FINANCES_API_VERSION}/financialEvents"

    def parse_response(self, response: requests.Response, stream_state: Mapping[str, Any], **kwargs) -> Iterable[Mapping]:
        yield from [response.json().get(self.data_field, {}).get("FinancialEvents", {})]


class FbaCustomerReturnsReports(ReportsAmazonSPStream):

    name = "GET_FBA_FULFILLMENT_CUSTOMER_RETURNS_DATA"


class FlatFileSettlementV2Reports(ReportsAmazonSPStream):

    name = "GET_V2_SETTLEMENT_REPORT_DATA_FLAT_FILE"

    def _create_report(
        self,
        sync_mode: SyncMode,
        cursor_field: List[str] = None,
        stream_slice: Mapping[str, Any] = None,
        stream_state: Mapping[str, Any] = None,
    ) -> Mapping[str, Any]:

        # For backwards
        return {"reportId": stream_slice.get("report_id")}

    def stream_slices(
        self, *, sync_mode: SyncMode, cursor_field: List[str] = None, stream_state: Mapping[str, Any] = None
    ) -> Iterable[Optional[Mapping[str, Any]]]:
        """
        From https://developer-docs.amazon.com/sp-api/docs/report-type-values
        documentation:
        ```Settlement reports cannot be requested or scheduled.
            They are automatically scheduled by Amazon.
            You can search for these reports using the getReports operation.
        ```
        """

        strict_start_date = pendulum.now("utc").subtract(days=90)

        create_date = max(pendulum.parse(self._replication_start_date), strict_start_date)
        end_date = pendulum.parse(self._replication_end_date or pendulum.now("utc").date().to_date_string())

        if end_date < strict_start_date:
            end_date = pendulum.now("utc")

        params = {
            "reportTypes": self.name,
            "pageSize": 100,
            "createdSince": create_date.strftime(DATE_TIME_FORMAT),
            "createdUntil": end_date.strftime(DATE_TIME_FORMAT),
        }
        unique_records = list()
        complete = False

        while not complete:

            request_headers = self.request_headers()
            get_reports = self._create_prepared_request(
                path=f"{self.path_prefix}/reports",
                headers=dict(request_headers, **self.authenticator.get_auth_header()),
                params=params,
            )
            report_response = self._send_request(get_reports, {})
            response = report_response.json()
            data = response.get("reports", list())
            records = [e.get("reportId") for e in data if e and e.get("reportId") not in unique_records]
            unique_records += records
            reports = [{"report_id": report_id} for report_id in records]

            yield from reports

            next_value = response.get("nextToken", None)
            params = {"nextToken": next_value}
            if not next_value:
                complete = True


class FbaReimbursementsReports(ReportsAmazonSPStream):
    """
    Field definitions: https://sellercentral.amazon.com/help/hub/reference/G200732720
    """

    name = "GET_FBA_REIMBURSEMENTS_DATA"<|MERGE_RESOLUTION|>--- conflicted
+++ resolved
@@ -164,13 +164,8 @@
         report_options: Optional[str],
         max_wait_seconds: Optional[int],
         replication_end_date: Optional[str],
-<<<<<<< HEAD
-        authenticator: HttpAuthenticator = None,
-=======
-        advanced_stream_options: Optional[str],
         *args,
         **kwargs,
->>>>>>> cd030951
     ):
         super().__init__(*args, **kwargs)
         self._url_base = url_base.rstrip("/") + "/"
@@ -180,13 +175,7 @@
         self.period_in_days = max(period_in_days, self.replication_start_date_limit_in_days)  # ensure old configs work as well
         self._report_options = report_options or "{}"
         self.max_wait_seconds = max_wait_seconds
-<<<<<<< HEAD
-=======
-        self._advanced_stream_options = dict()
         self._http_method = "GET"
-        if advanced_stream_options is not None:
-            self._advanced_stream_options = json_lib.loads(advanced_stream_options)
->>>>>>> cd030951
 
     def next_page_token(self, response: requests.Response) -> Optional[Mapping[str, Any]]:
         return None
