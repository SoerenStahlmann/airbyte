#
# Copyright (c) 2023 Airbyte, Inc., all rights reserved.
#


from typing import Any, List, Mapping, Tuple, Union

from airbyte_cdk import AirbyteLogger
from airbyte_cdk.models import SyncMode
from airbyte_cdk.sources import AbstractSource
from airbyte_cdk.sources.streams import Stream
from airbyte_cdk.sources.streams.http.auth import TokenAuthenticator
from source_asana.oauth import AsanaOauth2Authenticator

from .streams import (
    Attachments,
    AttachmentsCompact,
    CustomFields,
<<<<<<< HEAD
    Portfolio, 
    PortfolioMemberships,
=======
    Events,
>>>>>>> 827d5a4a
    OrganizationExports,
    Portfolios,
    PortfoliosCompact,
    Projects,
    Sections,
    SectionsCompact,
    Stories,
    StoriesCompact,
    Tags,
    Tasks,
    TeamMemberships,
    Teams,
    Users,
    Workspaces,
)


class SourceAsana(AbstractSource):
    def check_connection(self, logger: AirbyteLogger, config: Mapping[str, Any]) -> Tuple[bool, Any]:
        try:
            workspaces_stream = Workspaces(authenticator=self._get_authenticator(config))
            next(workspaces_stream.read_records(sync_mode=SyncMode.full_refresh))
            return True, None
        except Exception as e:
            return False, e

    @staticmethod
    def _get_authenticator(config: dict) -> Union[TokenAuthenticator, AsanaOauth2Authenticator]:
        if "access_token" in config:
            # Before Oauth we had Person Access Token stored under "access_token"
            # config field, this code here is for backward compatibility
            return TokenAuthenticator(token=config["access_token"])
        creds = config.get("credentials")
        if "personal_access_token" in creds:
            return TokenAuthenticator(token=creds["personal_access_token"])
        else:
            return AsanaOauth2Authenticator(
                token_refresh_endpoint="https://app.asana.com/-/oauth_token",
                client_secret=creds["client_secret"],
                client_id=creds["client_id"],
                refresh_token=creds["refresh_token"],
            )

    def streams(self, config: Mapping[str, Any]) -> List[Stream]:
        args = {"authenticator": self._get_authenticator(config), "test_mode": config["test_mode"]}
        streams = [
            AttachmentsCompact(**args),
            Attachments(**args),
            CustomFields(**args),
<<<<<<< HEAD
            Portfolio(**args),
            PortfolioMemberships(**args),
=======
            Events(**args),
            PortfoliosCompact(**args),
            Portfolios(**args),
>>>>>>> 827d5a4a
            Projects(**args),
            SectionsCompact(**args),
            Sections(**args),
            StoriesCompact(**args),
            Stories(**args),
            Tags(**args),
            Tasks(**args),
            Teams(**args),
            TeamMemberships(**args),
            Users(**args),
            Workspaces(**args),
        ]
        if "organization_export_ids" in config:
            streams.append(OrganizationExports(organization_export_ids=config.get("organization_export_ids"), **args))
        return streams<|MERGE_RESOLUTION|>--- conflicted
+++ resolved
@@ -16,15 +16,11 @@
     Attachments,
     AttachmentsCompact,
     CustomFields,
-<<<<<<< HEAD
-    Portfolio, 
-    PortfolioMemberships,
-=======
     Events,
->>>>>>> 827d5a4a
     OrganizationExports,
     Portfolios,
     PortfoliosCompact,
+    PortfoliosMemberships,
     Projects,
     Sections,
     SectionsCompact,
@@ -71,14 +67,10 @@
             AttachmentsCompact(**args),
             Attachments(**args),
             CustomFields(**args),
-<<<<<<< HEAD
-            Portfolio(**args),
-            PortfolioMemberships(**args),
-=======
             Events(**args),
             PortfoliosCompact(**args),
             Portfolios(**args),
->>>>>>> 827d5a4a
+            PortfolioMemberships(**args),
             Projects(**args),
             SectionsCompact(**args),
             Sections(**args),
