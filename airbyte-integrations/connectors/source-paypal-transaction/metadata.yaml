data:
  ab_internal:
    ql: 400
    sl: 200
  allowedHosts:
    hosts:
      - api-m.paypal.com
      - api-m.sandbox.paypal.com
  connectorBuildOptions:
    baseImage: docker.io/airbyte/python-connector-base:1.1.0@sha256:bd98f6505c6764b1b5f99d3aedc23dfc9e9af631a62533f60eb32b1d3dbab20c
  connectorSubtype: api
  connectorType: source
  definitionId: d913b0f2-cc51-4e55-a44c-8ba1697b9239
  dockerImageTag: 2.1.1
  dockerRepository: airbyte/source-paypal-transaction
  documentationUrl: https://docs.airbyte.com/integrations/sources/paypal-transaction
  githubIssueLabel: source-paypal-transaction
  icon: paypal.svg
  license: MIT
  name: Paypal Transaction
  registries:
    cloud:
<<<<<<< HEAD
      dockerImageTag: 2.1.0 #https://github.com/airbytehq/oncall/issues/3347
=======
      dockerImageTag: 2.0.0  #https://github.com/airbytehq/oncall/issues/3347
>>>>>>> 4d633cd4
      enabled: true
    oss:
      enabled: true
  releaseDate: 2021-06-10
  releaseStage: generally_available
  supportLevel: certified
  tags:
    - language:low-code
metadataSpecVersion: "1.0"<|MERGE_RESOLUTION|>--- conflicted
+++ resolved
@@ -20,11 +20,7 @@
   name: Paypal Transaction
   registries:
     cloud:
-<<<<<<< HEAD
-      dockerImageTag: 2.1.0 #https://github.com/airbytehq/oncall/issues/3347
-=======
       dockerImageTag: 2.0.0  #https://github.com/airbytehq/oncall/issues/3347
->>>>>>> 4d633cd4
       enabled: true
     oss:
       enabled: true
