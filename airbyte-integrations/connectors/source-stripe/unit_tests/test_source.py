#
# Copyright (c) 2023 Airbyte, Inc., all rights reserved.
#

import json
from unittest.mock import Mock, patch

import pendulum
import pytest
import source_stripe
from source_stripe import SourceStripe
from source_stripe.source import Invoices

now_dt = pendulum.now()

SECONDS_IN_DAY = 24 * 60 * 60


@pytest.mark.parametrize(
    "lookback_window_days, current_state, expected, message",
    [
        (None, now_dt.timestamp(), now_dt.timestamp(),
         "if lookback_window_days is not set should not affect cursor value"),
        (0, now_dt.timestamp(), now_dt.timestamp(),
         "if lookback_window_days is not set should not affect cursor value"),
        (10, now_dt.timestamp(), int(now_dt.timestamp() - SECONDS_IN_DAY * 10),
         "Should calculate cursor value as expected"),
        # ignore sign
        (-10, now_dt.timestamp(), int(now_dt.timestamp() - SECONDS_IN_DAY * 10),
         "Should not care for the sign, use the module"),
    ],
)
def test_lookback_window(lookback_window_days, current_state, expected, message):
    inv_stream = Invoices(account_id=213, start_date=1577836800,
                          lookback_window_days=lookback_window_days)
    inv_stream.cursor_field = "created"
    assert inv_stream.get_start_timestamp(
        {"created": current_state}) == expected, message


def test_source_streams():
    with open("sample_files/config.json") as f:
        config = json.load(f)
    streams = SourceStripe().streams(config=config)
<<<<<<< HEAD
    assert len(streams) == 36
=======
    assert len(streams) == 43
>>>>>>> f2b48d00


@pytest.fixture(name="config")
def config_fixture():
    config = {"client_secret": "sk_test(live)_<secret>",
              "account_id": "<account_id>", "start_date": "2020-05-01T00:00:00Z"}
    return config


@pytest.fixture(name="logger_mock")
def logger_mock_fixture():
    return patch("source_tiktok_marketing.source.logger")


@patch.object(source_stripe.source, "stripe")
def test_source_check_connection_ok(mocked_client, config, logger_mock):
    assert SourceStripe().check_connection(
        logger_mock, config=config) == (True, None)


@patch.object(source_stripe.source, "stripe")
def test_source_check_connection_failure(mocked_client, config, logger_mock):
    exception = Exception("Test")
    mocked_client.Account.retrieve = Mock(side_effect=exception)
    assert SourceStripe().check_connection(
        logger_mock, config=config) == (False, exception)<|MERGE_RESOLUTION|>--- conflicted
+++ resolved
@@ -42,12 +42,7 @@
     with open("sample_files/config.json") as f:
         config = json.load(f)
     streams = SourceStripe().streams(config=config)
-<<<<<<< HEAD
-    assert len(streams) == 36
-=======
-    assert len(streams) == 43
->>>>>>> f2b48d00
-
+    assert len(streams) == 44
 
 @pytest.fixture(name="config")
 def config_fixture():
