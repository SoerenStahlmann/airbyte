--- conflicted
+++ resolved
@@ -9,10 +9,7 @@
 from typing import List
 
 from airbyte_cdk.entrypoint import AirbyteEntrypoint, launch
-<<<<<<< HEAD
-=======
 from airbyte_cdk.models import AirbyteErrorTraceMessage, AirbyteMessage, AirbyteTraceMessage, TraceType, Type
->>>>>>> f554ebb9
 from source_stripe import SourceStripe
 
 
@@ -38,15 +35,7 @@
 
 
 if __name__ == "__main__":
-<<<<<<< HEAD
-    args = sys.argv[1:]
-    state = AirbyteEntrypoint.extract_state(args)
-    use_concurrent_cdk = state is None
-    source = SourceStripe(use_concurrent_cdk=use_concurrent_cdk)
-    launch(source, args)
-=======
     _args = sys.argv[1:]
     source = _get_source(_args)
     if source:
-        launch(source, _args)
->>>>>>> f554ebb9
+        launch(source, _args)