--- conflicted
+++ resolved
@@ -54,13 +54,7 @@
   private static String buildConnectionString(final JsonNode config) {
     final String connectionString = config.get(CONNECTION_STRING_CONFIGURATION_KEY).asText();
     return connectionString +
-<<<<<<< HEAD
-        "?replicaSet=" +
-        replicaSet +
-        "&readPreference=primary" +
-=======
         "?readPreference=secondary" +
->>>>>>> 79a8c229
         "&retryWrites=false" +
         "&provider=airbyte" +
         "&tls=true";
