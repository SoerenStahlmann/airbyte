connector_image: airbyte/source-auth0:dev
acceptance_tests:
  spec:
    tests:
      - spec_path: "source_auth0/spec.yaml"
  connection:
    tests:
      - config_path: "secrets/config.json"
        status: "succeed"
      - config_path: "integration_tests/invalid_config.json"
        status: "failed"
  discovery:
    tests:
      - config_path: "secrets/config.json"
  basic_read:
    tests:
      - config_path: "secrets/config.json"
        configured_catalog_path: "integration_tests/configured_catalog.json"
<<<<<<< HEAD
        empty_streams: 
          - name: users
            bypass_reason: "Sandbox can't seed this stream"
# TODO uncomment this block to specify that the tests should assert the connector outputs the records provided in the input file a file
#        expect_records:
#          path: "integration_tests/expected_records.jsonl"
#          extra_fields: no
#          exact_order: no
#          extra_records: yes
  incremental: 
    bypass_reason: "This connector does not implement incremental sync"
# TODO uncomment this block this block if your connector implements incremental sync: 
#    tests:
#      - config_path: "secrets/config.json"
#        configured_catalog_path: "integration_tests/configured_catalog.json"
#        future_state:
#          future_state_path: "integration_tests/abnormal_state.json"
=======
        empty_streams: []
        fail_on_extra_columns: false
  incremental:
    tests:
      - config_path: "secrets/config.json"
        configured_catalog_path: "integration_tests/configured_catalog.json"
        future_state:
          future_state_path: "integration_tests/abnormal_state.json"
>>>>>>> 4540eab2
  full_refresh:
    tests:
      - config_path: "secrets/config.json"
        configured_catalog_path: "integration_tests/configured_catalog.json"<|MERGE_RESOLUTION|>--- conflicted
+++ resolved
@@ -16,25 +16,6 @@
     tests:
       - config_path: "secrets/config.json"
         configured_catalog_path: "integration_tests/configured_catalog.json"
-<<<<<<< HEAD
-        empty_streams: 
-          - name: users
-            bypass_reason: "Sandbox can't seed this stream"
-# TODO uncomment this block to specify that the tests should assert the connector outputs the records provided in the input file a file
-#        expect_records:
-#          path: "integration_tests/expected_records.jsonl"
-#          extra_fields: no
-#          exact_order: no
-#          extra_records: yes
-  incremental: 
-    bypass_reason: "This connector does not implement incremental sync"
-# TODO uncomment this block this block if your connector implements incremental sync: 
-#    tests:
-#      - config_path: "secrets/config.json"
-#        configured_catalog_path: "integration_tests/configured_catalog.json"
-#        future_state:
-#          future_state_path: "integration_tests/abnormal_state.json"
-=======
         empty_streams: []
         fail_on_extra_columns: false
   incremental:
@@ -43,7 +24,6 @@
         configured_catalog_path: "integration_tests/configured_catalog.json"
         future_state:
           future_state_path: "integration_tests/abnormal_state.json"
->>>>>>> 4540eab2
   full_refresh:
     tests:
       - config_path: "secrets/config.json"
