--- conflicted
+++ resolved
@@ -88,12 +88,8 @@
         source.getWorkspaceId(),
         previousSourceConnection,
         source.getConfiguration(),
-<<<<<<< HEAD
-        connectorSpecification.getConnectionSpecification());
-=======
-        connectorSpecification,
+        connectorSpecification.getConnectionSpecification(),
         source.getTombstone() == null || !source.getTombstone());
->>>>>>> ca198ecf
     final SourceConnection partialSource = Jsons.clone(source).withConfiguration(partialConfig);
 
     configRepository.writeSourceConnectionNoSecrets(partialSource);
@@ -116,12 +112,8 @@
         destination.getWorkspaceId(),
         previousDestinationConnection,
         destination.getConfiguration(),
-<<<<<<< HEAD
-        connectorSpecification.getConnectionSpecification());
-=======
-        connectorSpecification,
+        connectorSpecification.getConnectionSpecification(),
         destination.getTombstone() == null || !destination.getTombstone());
->>>>>>> ca198ecf
     final DestinationConnection partialDestination = Jsons.clone(destination).withConfiguration(partialConfig);
 
     configRepository.writeDestinationConnectionNoSecrets(partialDestination);
@@ -159,18 +151,12 @@
   private JsonNode statefulUpdateSecrets(final UUID workspaceId,
                                          final Optional<JsonNode> oldConfig,
                                          final JsonNode fullConfig,
-<<<<<<< HEAD
-                                         final JsonNode spec)
-      throws JsonValidationException {
-    validator.ensure(spec, fullConfig);
-=======
-                                         final ConnectorSpecification spec,
+                                         final JsonNode spec,
                                          final boolean validate)
       throws JsonValidationException {
     if (validate) {
-      validator.ensure(spec.getConnectionSpecification(), fullConfig);
-    }
->>>>>>> ca198ecf
+      validator.ensure(spec, fullConfig);
+    }
 
     if (longLivedSecretPersistence.isEmpty()) {
       return fullConfig;
@@ -182,13 +168,13 @@
           workspaceId,
           oldConfig.get(),
           fullConfig,
-          spec.getConnectionSpecification(),
+          spec,
           longLivedSecretPersistence.get());
     } else {
       splitSecretConfig = SecretsHelpers.splitConfig(
           workspaceId,
           fullConfig,
-          spec.getConnectionSpecification());
+          spec);
     }
     splitSecretConfig.getCoordinateToPayload().forEach(longLivedSecretPersistence.get()::write);
     return splitSecretConfig.getPartialConfig();
@@ -208,7 +194,7 @@
                                      final JsonNode spec,
                                      final Optional<SecretPersistence> secretPersistence) {
     if (secretPersistence.isPresent()) {
-      final SplitSecretConfig splitSecretConfig = SecretsHelpers.splitConfig(workspaceId, fullConfig, spec.getConnectionSpecification());
+      final SplitSecretConfig splitSecretConfig = SecretsHelpers.splitConfig(workspaceId, fullConfig, spec);
       splitSecretConfig.getCoordinateToPayload().forEach(secretPersistence.get()::write);
       return splitSecretConfig.getPartialConfig();
     } else {
@@ -311,7 +297,8 @@
             workspace.getWorkspaceId(),
             previousWebhookConfig,
             workspace.getWebhookOperationConfigs(),
-            webhookConfigSchema);
+            webhookConfigSchema,
+            workspace.getTombstone());
     LOGGER.info("partial config: {}", partialConfig);
     final StandardWorkspace partialWorkspace = Jsons.clone(workspace);
     if (partialConfig != null) {
@@ -323,7 +310,7 @@
 
   private Optional<StandardWorkspace> getWorkspaceIfExists(final UUID workspaceId) {
     try {
-      return Optional.of(configRepository.getStandardWorkspace(workspaceId, true));
+      return Optional.of(configRepository.getStandardWorkspaceNoSecrets(workspaceId, false));
     } catch (JsonValidationException | IOException | ConfigNotFoundException e) {
       return Optional.empty();
     }
@@ -380,10 +367,4 @@
     }
   }
 
-  public void writeWorkspace(final StandardWorkspace workspace)
-      throws JsonValidationException, IOException {
-    // TODO(msiega): split secrets once they're introduced.
-    configRepository.writeStandardWorkspaceNoSecrets(workspace);
-  }
-
 }