--- conflicted
+++ resolved
@@ -86,11 +86,8 @@
   void setUp() throws IOException, JsonValidationException, ConfigNotFoundException, ApiException {
     final FeatureFlags featureFlags = mock(FeatureFlags.class);
 
-<<<<<<< HEAD
+    oAuthConfigSupplier = mock(OAuthConfigSupplier.class);
     stateApi = mock(StateApi.class);
-=======
-    oAuthConfigSupplier = mock(OAuthConfigSupplier.class);
->>>>>>> 362b2ef5
     attemptApi = mock(AttemptApi.class);
     jobPersistence = mock(JobPersistence.class);
     configRepository = mock(ConfigRepository.class);
@@ -106,14 +103,10 @@
         .withDestinationDefinitionId(DESTINATION_DEFINITION_ID)
         .withConfiguration(DESTINATION_CONFIGURATION);
     when(configRepository.getDestinationConnection(DESTINATION_ID)).thenReturn(destinationConnection);
-<<<<<<< HEAD
-    when(configRepository.getStandardDestinationDefinition(destinationDefinitionId)).thenReturn(mock(StandardDestinationDefinition.class));
-=======
     when(configRepository.getStandardDestinationDefinition(DESTINATION_DEFINITION_ID)).thenReturn(mock(StandardDestinationDefinition.class));
     when(configRepository.getSourceDefinitionFromSource(SOURCE_ID)).thenReturn(mock(StandardSourceDefinition.class));
     when(oAuthConfigSupplier.injectDestinationOAuthParameters(DESTINATION_DEFINITION_ID, WORKSPACE_ID, DESTINATION_CONFIGURATION))
         .thenReturn(DESTINATION_CONFIG_WITH_OAUTH);
->>>>>>> 362b2ef5
 
     final StandardSync standardSync = new StandardSync()
         .withSourceId(SOURCE_ID)
@@ -132,17 +125,14 @@
         .withWorkspaceId(WORKSPACE_ID)
         .withConfiguration(SOURCE_CONFIGURATION);
     when(configRepository.getSourceConnection(SOURCE_ID)).thenReturn(sourceConnection);
-<<<<<<< HEAD
     when(configRepository.getSourceDefinitionFromSource(SOURCE_ID)).thenReturn(mock(StandardSourceDefinition.class));
+    when(oAuthConfigSupplier.injectSourceOAuthParameters(sourceDefinitionId, WORKSPACE_ID, SOURCE_CONFIGURATION))
+        .thenReturn(SOURCE_CONFIG_WITH_OAUTH);
 
     when(stateApi.getState(new ConnectionIdRequestBody().connectionId(CONNECTION_ID)))
         .thenReturn(new ConnectionState()
             .stateType(ConnectionStateType.LEGACY)
             .state(STATE.getState()));
-=======
-    when(oAuthConfigSupplier.injectSourceOAuthParameters(sourceDefinitionId, WORKSPACE_ID, SOURCE_CONFIGURATION))
-        .thenReturn(SOURCE_CONFIG_WITH_OAUTH);
->>>>>>> 362b2ef5
 
     final JobSyncConfig jobSyncConfig = new JobSyncConfig()
         .withWorkspaceId(UUID.randomUUID())
