--- conflicted
+++ resolved
@@ -10,9 +10,6 @@
 import io.airbyte.cdk.integrations.base.TypingAndDedupingFlag;
 import io.airbyte.commons.exceptions.ConfigErrorException;
 import io.airbyte.commons.json.Jsons;
-import io.airbyte.db.jdbc.JdbcDatabase;
-import io.airbyte.integrations.base.JavaBaseConstants;
-import io.airbyte.integrations.base.TypingAndDedupingFlag;
 import io.airbyte.protocol.models.v0.AirbyteRecordMessage;
 import java.io.File;
 import java.io.PrintWriter;
@@ -84,25 +81,6 @@
     if (TypingAndDedupingFlag.isDestinationV2()) {
       return String.format(
           "CREATE TABLE IF NOT EXISTS %s.%s ( \n"
-<<<<<<< HEAD
-          + "%s VARCHAR PRIMARY KEY,\n"
-          + "%s JSONB,\n"
-          + "%s TIMESTAMP WITH TIME ZONE DEFAULT CURRENT_TIMESTAMP\n"
-          + "%s TIMESTAMP WITH TIME ZONE DEFAULT NULL\n"
-          + ");\n",
-          schemaName, tableName, JavaBaseConstants.COLUMN_NAME_AB_RAW_ID, JavaBaseConstants.COLUMN_NAME_DATA,
-          JavaBaseConstants.COLUMN_NAME_AB_EXTRACTED_AT, JavaBaseConstants.COLUMN_NAME_AB_LOADED_AT
-      );
-    } else {
-      return String.format(
-          "CREATE TABLE IF NOT EXISTS %s.%s ( \n"
-          + "%s VARCHAR PRIMARY KEY,\n"
-          + "%s JSONB,\n"
-          + "%s TIMESTAMP WITH TIME ZONE DEFAULT CURRENT_TIMESTAMP\n"
-          + ");\n",
-          schemaName, tableName, JavaBaseConstants.COLUMN_NAME_AB_ID, JavaBaseConstants.COLUMN_NAME_DATA, JavaBaseConstants.COLUMN_NAME_EMITTED_AT
-      );
-=======
               + "%s VARCHAR PRIMARY KEY,\n"
               + "%s JSONB,\n"
               + "%s TIMESTAMP WITH TIME ZONE DEFAULT CURRENT_TIMESTAMP\n"
@@ -118,8 +96,6 @@
               + "%s TIMESTAMP WITH TIME ZONE DEFAULT CURRENT_TIMESTAMP\n"
               + ");\n",
           schemaName, tableName, JavaBaseConstants.COLUMN_NAME_AB_ID, JavaBaseConstants.COLUMN_NAME_DATA, JavaBaseConstants.COLUMN_NAME_EMITTED_AT);
-
->>>>>>> 91409f5c
     }
   }
 
