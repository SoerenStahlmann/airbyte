--- conflicted
+++ resolved
@@ -9,8 +9,6 @@
 import io.airbyte.cdk.db.jdbc.JdbcDatabase;
 import io.airbyte.cdk.integrations.base.TypingAndDedupingFlag;
 import io.airbyte.commons.json.Jsons;
-import io.airbyte.db.jdbc.JdbcDatabase;
-import io.airbyte.integrations.base.TypingAndDedupingFlag;
 import io.airbyte.protocol.models.v0.AirbyteRecordMessage;
 import java.sql.PreparedStatement;
 import java.sql.SQLException;
@@ -77,27 +75,16 @@
           int i = 1;
           for (final AirbyteRecordMessage message : partition) {
             // Airbyte Raw ID
-<<<<<<< HEAD
-            statement.setString(i++, uuidSupplier.get().toString());
+            statement.setString(i, uuidSupplier.get().toString());
             // Message Data
             statement.setString(i++, Jsons.serialize(message.getData()));
             // Extracted At
             statement.setTimestamp(i++, Timestamp.from(Instant.ofEpochMilli(message.getEmittedAt())));
-=======
-            statement.setString(i, uuidSupplier.get().toString());
-            // Message Data
-            statement.setString(i + 1, Jsons.serialize(message.getData()));
-            // Extracted At
-            statement.setTimestamp(i + 2, Timestamp.from(Instant.ofEpochMilli(message.getEmittedAt())));
->>>>>>> 91409f5c
             if (TypingAndDedupingFlag.isDestinationV2()) {
               // Loaded At
               statement.setTimestamp(i++, null);
             }
-<<<<<<< HEAD
-=======
-            i += 3;
->>>>>>> 91409f5c
+            i++;
           }
 
           statement.execute();
