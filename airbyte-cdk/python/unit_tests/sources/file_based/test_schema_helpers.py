--- conflicted
+++ resolved
@@ -5,10 +5,6 @@
 from typing import Any, Mapping, Optional
 
 import pytest
-<<<<<<< HEAD
-from airbyte_cdk.sources.file_based.exceptions import SchemaInferenceError
-from airbyte_cdk.sources.file_based.schema_helpers import ComparableType, SchemaType, conforms_to_schema, merge_schemas
-=======
 from airbyte_cdk.sources.file_based.exceptions import ConfigValidationError, SchemaInferenceError
 from airbyte_cdk.sources.file_based.schema_helpers import (
     ComparableType,
@@ -17,7 +13,6 @@
     merge_schemas,
     type_mapping_to_jsonschema,
 )
->>>>>>> 0d185a2b
 
 COMPLETE_CONFORMING_RECORD = {
     "null_field": None,
