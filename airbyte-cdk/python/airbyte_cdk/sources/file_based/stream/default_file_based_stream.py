#
# Copyright (c) 2023 Airbyte, Inc., all rights reserved.
#

import asyncio
import itertools
import logging
import traceback
from functools import cache
from typing import Any, Dict, Iterable, List, Mapping, MutableMapping, Optional, Set, Union

from airbyte_cdk.models import AirbyteLogMessage, AirbyteMessage, Level
from airbyte_cdk.models import Type as MessageType
from airbyte_cdk.sources.file_based.exceptions import (
    FileBasedSourceError,
    InvalidSchemaError,
    MissingSchemaError,
    SchemaInferenceError,
    StopSyncPerValidationPolicy,
)
from airbyte_cdk.sources.file_based.remote_file import RemoteFile
from airbyte_cdk.sources.file_based.schema_helpers import merge_schemas, schemaless_schema
from airbyte_cdk.sources.file_based.stream import AbstractFileBasedStream
from airbyte_cdk.sources.file_based.stream.cursor import FileBasedCursor
from airbyte_cdk.sources.file_based.types import StreamSlice
from airbyte_cdk.sources.streams import IncrementalMixin
from airbyte_cdk.sources.streams.core import JsonSchema
from airbyte_cdk.sources.utils.record_helper import stream_data_to_airbyte_message


class DefaultFileBasedStream(AbstractFileBasedStream, IncrementalMixin):

    """
    The default file-based stream.
    """

    ab_last_mod_col = "_ab_source_file_last_modified"
    ab_file_name_col = "_ab_source_file_url"
    airbyte_columns = [ab_last_mod_col, ab_file_name_col]

<<<<<<< HEAD
    def __init__(self, cursor: FileBasedCursor, **kwargs):  # type: ignore
=======
    def __init__(self, cursor: FileBasedCursor, **kwargs: Any):
>>>>>>> 43213a65
        super().__init__(**kwargs)
        self._cursor = cursor

    @property
    def state(self) -> MutableMapping[str, Any]:
        return self._cursor.get_state()

    @state.setter
    def state(self, value: MutableMapping[str, Any]) -> None:
        """State setter, accept state serialized by state getter."""
        self._cursor.set_initial_state(value)

    @property
    def primary_key(self) -> Optional[Union[str, List[str], List[List[str]]]]:
        return self.config.primary_key

    def compute_slices(self) -> Iterable[Optional[Mapping[str, Any]]]:
        # Sort files by last_modified, uri and return them grouped by last_modified
        all_files = self.list_files()
        files_to_read = self._cursor.get_files_to_sync(all_files, self.logger)
        sorted_files_to_read = sorted(files_to_read, key=lambda f: (f.last_modified, f.uri))
        slices = [{"files": list(group[1])} for group in itertools.groupby(sorted_files_to_read, lambda f: f.last_modified)]
        return slices

    def read_records_from_slice(self, stream_slice: StreamSlice) -> Iterable[Mapping[str, Any]]:
        """
        Yield all records from all remote files in `list_files_for_this_sync`.
        """
        schema = self._catalog_schema
        if schema is None:
            # On read requests we should always have the catalog available
            raise MissingSchemaError(FileBasedSourceError.MISSING_SCHEMA, stream=self.name)
        parser = self.get_parser(self.config.file_type)
        for file in stream_slice["files"]:
            # only serialize the datetime once
            file_datetime_string = file.last_modified.strftime("%Y-%m-%dT%H:%M:%SZ")
            n_skipped = line_no = 0

            try:
                for record in parser.parse_records(self.config, file, self._stream_reader):
                    line_no += 1
                    if self.config.schemaless:
                        record = {"data": record}
                    elif not self.record_passes_validation_policy(record):
                        n_skipped += 1
                        continue
                    record[self.ab_last_mod_col] = file_datetime_string
                    record[self.ab_file_name_col] = file.uri
                    yield stream_data_to_airbyte_message(self.name, record)
                self._cursor.add_file(file)

            except StopSyncPerValidationPolicy:
                yield AirbyteMessage(
                    type=MessageType.LOG,
                    log=AirbyteLogMessage(
                        level=Level.INFO,
                        message=f"Stopping sync in accordance with the configured validation policy. Records in file did not conform to the schema. stream={self.name} file={file.uri} validation_policy={self.config.validation_policy} n_skipped={n_skipped}",
                    ),
                )
                break

            except Exception as exc:
                yield AirbyteMessage(
                    type=MessageType.LOG,
                    log=AirbyteLogMessage(
                        level=Level.ERROR,
                        message=f"{FileBasedSourceError.ERROR_PARSING_RECORD.value} stream={self.name} file={file.uri} line_no={line_no} n_skipped={n_skipped}",
                        stack_trace="\n".join(traceback.format_exception(etype=type(exc), value=exc, tb=exc.__traceback__)),
                    ),
                )

            else:
                if n_skipped:
                    yield AirbyteMessage(
                        type=MessageType.LOG,
                        log=AirbyteLogMessage(
                            level=Level.INFO,
                            message=f"Records in file did not pass validation policy. stream={self.name} file={file.uri} n_skipped={n_skipped} validation_policy={self.config.validation_policy}",
                        ),
                    )

    @property
    def cursor_field(self) -> Union[str, List[str]]:
        """
        Override to return the default cursor field used by this stream e.g: an API entity might always use created_at as the cursor field.
        :return: The name of the field used as a cursor. If the cursor is nested, return an array consisting of the path to the cursor.
        """
        return self.ab_last_mod_col

    @cache
    def get_json_schema(self) -> JsonSchema:
        extra_fields = {
            self.ab_last_mod_col: {"type": "string"},
            self.ab_file_name_col: {"type": "string"},
        }
        try:
            schema = self._get_raw_json_schema()
        except Exception as exc:
            raise SchemaInferenceError(FileBasedSourceError.SCHEMA_INFERENCE_ERROR, stream=self.name) from exc
        else:
            if not schema:
                raise InvalidSchemaError(
                    FileBasedSourceError.INVALID_SCHEMA_ERROR,
                    details=f"Empty schema. Please check that the files are valid {self.config.file_type}",
                    stream=self.name,
                )
            return {"type": "object", "properties": {**extra_fields, **schema}}

    def _get_raw_json_schema(self) -> JsonSchema:
        if self.config.input_schema:
            schema = self.config.input_schema
        elif self.config.schemaless:
            return schemaless_schema
        else:
            files = self.list_files()
            max_n_files_for_schema_inference = self._discovery_policy.max_n_files_for_schema_inference
            if len(files) > max_n_files_for_schema_inference:
                # Use the most recent files for schema inference, so we pick up schema changes during discovery.
                files = sorted(files, key=lambda x: x.last_modified, reverse=True)[:max_n_files_for_schema_inference]
                logging.warning(f"Refusing to infer schema for {len(files)} files; using {max_n_files_for_schema_inference} files.")
            schema = self.infer_schema(files)

        return schema

    @cache
    def list_files(self) -> List[RemoteFile]:
        """
        List all files that belong to the stream as defined by the stream's globs.
        The output of this method is cached so we don't need to list the files more than once.
        This means we won't pick up changes to the files during a sync.
        """
        return list(self._stream_reader.get_matching_files(self.config.globs or []))

    def infer_schema(self, files: List[RemoteFile]) -> Mapping[str, Any]:
        loop = asyncio.get_event_loop()
        return loop.run_until_complete(self._infer_schema(files))

    async def _infer_schema(self, files: List[RemoteFile]) -> Mapping[str, Any]:
        """
        Infer the schema for a stream.

        Each file type has a corresponding `infer_schema` handler.
        Dispatch on file type.
        """
        base_schema: Dict[str, Any] = {}
        pending_tasks: Set[asyncio.tasks.Task[Dict[str, Any]]] = set()

        n_started, n_files = 0, len(files)
        files_iterator = iter(files)
        while pending_tasks or n_started < n_files:
            while len(pending_tasks) <= self._discovery_policy.n_concurrent_requests and (file := next(files_iterator, None)):
                pending_tasks.add(asyncio.create_task(self._infer_file_schema(file)))
                n_started += 1
            # Return when the first task is completed so that we can enqueue a new task as soon as the
            # number of concurrent tasks drops below the number allowed.
            done, pending_tasks = await asyncio.wait(pending_tasks, return_when=asyncio.FIRST_COMPLETED)
            for task in done:
                base_schema = merge_schemas(base_schema, task.result())

        return base_schema

    async def _infer_file_schema(self, file: RemoteFile) -> Dict[str, Any]:
        try:
            return await self.get_parser(self.config.file_type).infer_schema(self.config, file, self._stream_reader)
        except Exception as exc:
            raise SchemaInferenceError(
                FileBasedSourceError.SCHEMA_INFERENCE_ERROR,
                file=file.uri,
                stream_file_type=self.config.file_type,
                stream=self.name,
            ) from exc<|MERGE_RESOLUTION|>--- conflicted
+++ resolved
@@ -38,11 +38,7 @@
     ab_file_name_col = "_ab_source_file_url"
     airbyte_columns = [ab_last_mod_col, ab_file_name_col]
 
-<<<<<<< HEAD
-    def __init__(self, cursor: FileBasedCursor, **kwargs):  # type: ignore
-=======
     def __init__(self, cursor: FileBasedCursor, **kwargs: Any):
->>>>>>> 43213a65
         super().__init__(**kwargs)
         self._cursor = cursor
 
