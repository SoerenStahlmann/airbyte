#
# Copyright (c) 2023 Airbyte, Inc., all rights reserved.
#

import copy
import json
import logging
from functools import lru_cache
from typing import Any, Iterable, List, Mapping, Optional, Tuple, Union

<<<<<<< HEAD
from airbyte_cdk.sources import AbstractSource, Source
from airbyte_cdk.sources.message import MessageRepository
=======
from airbyte_cdk.models import AirbyteStream, SyncMode
from airbyte_cdk.sources import Source
>>>>>>> 2ea3ae2b
from airbyte_cdk.sources.streams import Stream
from airbyte_cdk.models import SyncMode, AirbyteStream
from airbyte_cdk.sources.streams.availability_strategy import AvailabilityStrategy
from airbyte_cdk.sources.streams.concurrent.abstract_stream import AbstractStream
from airbyte_cdk.sources.streams.concurrent.availability_strategy import AbstractAvailabilityStrategy
from airbyte_cdk.sources.streams.concurrent.error_message_parser import ErrorMessageParser
from airbyte_cdk.sources.streams.concurrent.partitions.partition import Partition
from airbyte_cdk.sources.streams.concurrent.partitions.partition_generator import PartitionGenerator
from airbyte_cdk.sources.streams.concurrent.partitions.record import Record
from airbyte_cdk.sources.streams.concurrent.thread_based_concurrent_stream import ThreadBasedConcurrentStream
from airbyte_cdk.sources.streams.core import StreamData
from airbyte_cdk.sources.utils.slice_logger import SliceLogger
from deprecated.classic import deprecated

"""
This module contains adapters to help enabling concurrency on existing Stream without needing to migrate to AbstractStream
"""


@deprecated("This class is experimental. Use at your own risk.")
class StreamFacade(Stream):
    """
    The StreamFacade is a Stream that wraps an AbstractStream and exposes it as a Stream.

    All methods either delegate to the wrapped AbstractStream or provide a default implementation.
    The default implementations define restrictions imposed on Streams migrated to the new interface. For instance, only source-defined cursors are supported.
    """

    @classmethod
    def create_from_legacy_stream(cls, stream: Stream, source: AbstractSource, max_workers: int) -> Stream:
        """
        Create a ConcurrentStream from a legacy Stream.
        :param source: The source
        :param stream: The stream
        :param max_workers: The maximum number of worker thread to use
        :return:
        """
        pk = cls._get_primary_key_from_stream(stream.primary_key)
        cursor_field = cls._get_cursor_field_from_stream(stream)

        if not source.message_repository:
            raise ValueError(
                "A message repository is required to emit non-record messages. Please set the message repository on the source."
            )

        message_repository = source.message_repository
        return StreamFacade(
            ThreadBasedConcurrentStream(
                partition_generator=LegacyPartitionGenerator(stream, message_repository),
                max_workers=max_workers,
                name=stream.name,
                json_schema=stream.get_json_schema(),
                availability_strategy=LegacyAvailabilityStrategy(stream, source),
                primary_key=pk,
                cursor_field=cursor_field,
                error_display_message_parser=LegacyErrorMessageParser(stream),
                slice_logger=source._slice_logger,
                message_repository=message_repository,
            )
        )

    @classmethod
    def _get_primary_key_from_stream(cls, stream_primary_key: Optional[Union[str, List[str], List[List[str]]]]) -> List[str]:
        if stream_primary_key is None:
            return []
        elif isinstance(stream_primary_key, str):
            return [stream_primary_key]
        elif isinstance(stream_primary_key, list):
            if len(stream_primary_key) > 0 and all(isinstance(k, str) for k in stream_primary_key):
                return stream_primary_key  # type: ignore # We verified all items in the list are strings
            else:
                raise ValueError(f"Nested primary keys are not supported. Found {stream_primary_key}")
        else:
            raise ValueError(f"Invalid type for primary key: {stream_primary_key}")

    @classmethod
    def _get_cursor_field_from_stream(cls, stream: Stream) -> Optional[str]:
        if isinstance(stream.cursor_field, list):
            if len(stream.cursor_field) > 1:
                raise ValueError(f"Nested cursor fields are not supported. Got {stream.cursor_field} for {stream.name}")
            elif len(stream.cursor_field) == 0:
                return None
            else:
                return stream.cursor_field[0]
        else:
            return stream.cursor_field

    def __init__(self, stream: AbstractStream):
        """
        :param stream: The underlying AbstractStream
        """
        self._stream = stream

    def read_full_refresh(
        self,
        cursor_field: Optional[List[str]],
        logger: logging.Logger,
        slice_logger: SliceLogger,
    ) -> Iterable[StreamData]:
        """
        Read full refresh. Delegate to the underlying AbstractStream, ignoring all the parameters
        :param cursor_field: (ignored)
        :param logger: (ignored)
        :param slice_logger: (ignored)
        :return: Iterable of StreamData
        """
        for record in self._stream.read():
            yield record.data

    def read_records(
        self,
        sync_mode: SyncMode,
        cursor_field: Optional[List[str]] = None,
        stream_slice: Optional[Mapping[str, Any]] = None,
        stream_state: Optional[Mapping[str, Any]] = None,
    ) -> Iterable[StreamData]:
        if sync_mode == SyncMode.full_refresh:
            for record in self._stream.read():
                yield record.data
        else:
            # Incremental reads are not supported
            raise NotImplementedError

    @property
    def name(self) -> str:
        return self._stream.name

    @property
    def primary_key(self) -> Optional[Union[str, List[str], List[List[str]]]]:
        # This method is not expected to be called directly. It is only implemented for backward compatibility with the old interface
        return self.as_airbyte_stream().source_defined_primary_key

    @property
    def cursor_field(self) -> Union[str, List[str]]:
        if self._stream.cursor_field is None:
            return []
        else:
            return self._stream.cursor_field

    @property
    def source_defined_cursor(self) -> bool:
        # Streams must be aware of their cursor at instantiation time
        return True

    @lru_cache(maxsize=None)
    def get_json_schema(self) -> Mapping[str, Any]:
        return self._stream.get_json_schema()

    @property
    def supports_incremental(self) -> bool:
        # Only full refresh is supported
        return False

    def check_availability(self, logger: logging.Logger, source: Optional["Source"] = None) -> Tuple[bool, Optional[str]]:
        """
        Verifies the stream is available. Delegates to the underlying AbstractStream and ignores the parameters
        :param logger: (ignored)
        :param source:  (ignored)
        :return:
        """
        availability = self._stream.check_availability()
        return availability.is_available(), availability.message()

    def get_error_display_message(self, exception: BaseException) -> Optional[str]:
        """
        Retrieves the user-friendly display message that corresponds to an exception.
        This will be called when encountering an exception while reading records from the stream, and used to build the AirbyteTraceMessage.

        The default implementation of this method does not return user-friendly messages for any exception type, but it should be overriden as needed.

        :param exception: The exception that was raised
        :return: A user-friendly message that indicates the cause of the error
        """
        return self._stream.get_error_display_message(exception)

    def as_airbyte_stream(self) -> AirbyteStream:
        return self._stream.as_airbyte_stream()

<<<<<<< HEAD
    def log_stream_sync_configuration(self):
        self._stream.log_stream_sync_configuration()


class LegacyPartition(Partition):
    """
    This class acts as an adapter between the new Partition interface and the legacy stream_slice "interface"

    LegacyPartitions are instantiated from a Stream and a stream_slice.

    This class can be used to help enable concurrency on existing connectors without having to rewrite everything as AbstractStream.
    In the long-run, it would be preferable to update the connectors, but we don't have the tooling or need to justify the effort at this time.
    """

    def __init__(self, stream: Stream, _slice: Optional[Mapping[str, Any]], message_repository: MessageRepository):
        """
        :param stream: The stream to delegate to
        :param _slice: The partition's stream_slice
        :param message_repository: The message repository to use to emit non-record messages
        """
        self._stream = stream
        self._slice = _slice
        self._message_repository = message_repository

    def read(self) -> Iterable[Record]:
        """
        Read messages from the stream.
        If the StreamData is a Mapping, it will be converted to a Record.
        Otherwise, the message will be emitted on the message repository.
        """
        for record_data in self._stream.read_records(sync_mode=SyncMode.full_refresh, stream_slice=copy.deepcopy(self._slice)):
            if isinstance(record_data, Mapping):
                yield Record(record_data)
            else:
                self._message_repository.emit_message(record_data)

    def to_slice(self) -> Optional[Mapping[str, Any]]:
        return self._slice

    def __hash__(self) -> int:
        if self._slice:
            # Convert the slice to a string so that it can be hashed
            s = json.dumps(self._slice, sort_keys=True)
            return hash((self._stream.name, s))
        else:
            return hash(self._stream.name)

    def __repr__(self) -> str:
        return f"LegacyPartition({self._stream.name}, {self._slice})"


class LegacyPartitionGenerator(PartitionGenerator):
    """
    This class acts as an adapter between the new PartitionGenerator and Stream.stream_slices

    This class can be used to help enable concurrency on existing connectors without having to rewrite everything as AbstractStream.
    In the long-run, it would be preferable to update the connectors, but we don't have the tooling or need to justify the effort at this time.
    """

    def __init__(self, stream: Stream, message_repository: MessageRepository):
        """
        :param stream: The stream to delegate to
        :param message_repository: The message repository to use to emit non-record messages
        """
        self.message_repository = message_repository
        self._stream = stream

    def generate(self, sync_mode: SyncMode) -> Iterable[Partition]:
        for s in self._stream.stream_slices(sync_mode=sync_mode):
            yield LegacyPartition(self._stream, copy.deepcopy(s), self.message_repository)


@deprecated("This class is experimental. Use at your own risk.")
class LegacyErrorMessageParser(ErrorMessageParser):
    """
    This class acts as an adapter between the new ErrorMessageParser interface and the legacy Stream interface

    This class can be used to help enable concurrency on existing connectors without having to rewrite everything as AbstractStream.
    In the long-run, it would be preferable to update the connectors, but we don't have the tooling or need to justify the effort at this time.
    """

    def __init__(self, stream: Stream):
        """
        :param stream: The stream to delegate to
        """
        self._stream = stream

    def get_error_display_message(self, exception: BaseException) -> Optional[str]:
        """
        Always delegate to the stream's get_error_display_message method.
        """
        return self._stream.get_error_display_message(exception)

=======
>>>>>>> 2ea3ae2b

@deprecated("This class is experimental. Use at your own risk.")
class AvailabilityStrategyFacade(AvailabilityStrategy):
    def __init__(self, abstract_availability_strategy: AbstractAvailabilityStrategy):
        self._abstract_availability_strategy = abstract_availability_strategy

    def check_availability(self, stream: Stream, logger: logging.Logger, source: Optional[Source]) -> Tuple[bool, Optional[str]]:
        """
        Checks stream availability.

        Important to note that the stream and source parameters are not used by the underlying AbstractAvailabilityStrategy.

        :param stream: (unused)
        :param logger: logger object to use
        :param source: (unused)
        :return: A tuple of (boolean, str). If boolean is true, then the stream
        """
        stream_availability = self._abstract_availability_strategy.check_availability(logger)
        return stream_availability.is_available(), stream_availability.message()


class LegacyAvailabilityStrategy(AbstractAvailabilityStrategy):
    """
    This class acts as an adapter between the existing AvailabilityStrategy and the new AbstractAvailabilityStrategy.
    LegacyAvailabilityStrategy is instantiated with a Stream and a Source to allow the existing AvailabilityStrategy to be used with the new AbstractAvailabilityStrategy interface.

    A more convenient implementation would not depend on the docs URL instead of the Source itself, and would support running on an AbstractStream instead of only on a Stream.

    This class can be used to help enable concurrency on existing connectors without having to rewrite everything as AbstractStream and AbstractAvailabilityStrategy.
    In the long-run, it would be preferable to update the connectors, but we don't have the tooling or need to justify the effort at this time.
    """

    def __init__(self, stream: Stream, source: Source):
        """
        :param stream: The stream to delegate to
        :param source: The source to delegate to
        """
        self._stream = stream
        self._source = source

    def check_availability(self, logger: logging.Logger) -> Tuple[bool, Optional[str]]:
        return self._stream.check_availability(logger, self._source)<|MERGE_RESOLUTION|>--- conflicted
+++ resolved
@@ -8,18 +8,18 @@
 from functools import lru_cache
 from typing import Any, Iterable, List, Mapping, Optional, Tuple, Union
 
-<<<<<<< HEAD
+from airbyte_cdk.models import AirbyteStream, SyncMode
 from airbyte_cdk.sources import AbstractSource, Source
 from airbyte_cdk.sources.message import MessageRepository
-=======
-from airbyte_cdk.models import AirbyteStream, SyncMode
-from airbyte_cdk.sources import Source
->>>>>>> 2ea3ae2b
 from airbyte_cdk.sources.streams import Stream
-from airbyte_cdk.models import SyncMode, AirbyteStream
 from airbyte_cdk.sources.streams.availability_strategy import AvailabilityStrategy
 from airbyte_cdk.sources.streams.concurrent.abstract_stream import AbstractStream
-from airbyte_cdk.sources.streams.concurrent.availability_strategy import AbstractAvailabilityStrategy
+from airbyte_cdk.sources.streams.concurrent.availability_strategy import (
+    AbstractAvailabilityStrategy,
+    StreamAvailability,
+    StreamAvailable,
+    StreamUnavailable,
+)
 from airbyte_cdk.sources.streams.concurrent.error_message_parser import ErrorMessageParser
 from airbyte_cdk.sources.streams.concurrent.partitions.partition import Partition
 from airbyte_cdk.sources.streams.concurrent.partitions.partition_generator import PartitionGenerator
@@ -193,7 +193,6 @@
     def as_airbyte_stream(self) -> AirbyteStream:
         return self._stream.as_airbyte_stream()
 
-<<<<<<< HEAD
     def log_stream_sync_configuration(self):
         self._stream.log_stream_sync_configuration()
 
@@ -287,8 +286,6 @@
         """
         return self._stream.get_error_display_message(exception)
 
-=======
->>>>>>> 2ea3ae2b
 
 @deprecated("This class is experimental. Use at your own risk.")
 class AvailabilityStrategyFacade(AvailabilityStrategy):
@@ -329,5 +326,9 @@
         self._stream = stream
         self._source = source
 
-    def check_availability(self, logger: logging.Logger) -> Tuple[bool, Optional[str]]:
-        return self._stream.check_availability(logger, self._source)+    def check_availability(self, logger: logging.Logger) -> StreamAvailability:
+        available, message = self._stream.check_availability(logger, self._source)
+        if available:
+            return StreamAvailable()
+        else:
+            return StreamUnavailable(message)