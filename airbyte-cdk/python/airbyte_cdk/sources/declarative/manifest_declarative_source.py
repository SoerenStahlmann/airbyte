#
# Copyright (c) 2023 Airbyte, Inc., all rights reserved.
#

import json
import logging
import pkgutil
import re
from importlib import metadata
from typing import Any, Dict, Iterator, List, Mapping, MutableMapping, Optional, Tuple, Union

import yaml
from airbyte_cdk.models import (
    AirbyteConnectionStatus,
    AirbyteMessage,
    AirbyteStateMessage,
    ConfiguredAirbyteCatalog,
    ConnectorSpecification,
)
from airbyte_cdk.sources.declarative.checks.connection_checker import ConnectionChecker
from airbyte_cdk.sources.declarative.declarative_source import DeclarativeSource
from airbyte_cdk.sources.declarative.models.declarative_component_schema import CheckStream as CheckStreamModel
from airbyte_cdk.sources.declarative.models.declarative_component_schema import DeclarativeStream as DeclarativeStreamModel
from airbyte_cdk.sources.declarative.models.declarative_component_schema import Spec as SpecModel
from airbyte_cdk.sources.declarative.parsers.manifest_component_transformer import ManifestComponentTransformer
from airbyte_cdk.sources.declarative.parsers.manifest_reference_resolver import ManifestReferenceResolver
from airbyte_cdk.sources.declarative.parsers.model_to_component_factory import ModelToComponentFactory
from airbyte_cdk.sources.declarative.types import ConnectionDefinition
from airbyte_cdk.sources.message import MessageRepository
from airbyte_cdk.sources.streams.core import Stream
<<<<<<< HEAD
from airbyte_cdk.sources.utils.slice_logger import AlwaysLogSliceLogger, SliceLogger
=======
from airbyte_cdk.sources.utils.slice_logger import AlwaysLogSliceLogger, DebugSliceLogger, SliceLogger
>>>>>>> fc955e89
from jsonschema.exceptions import ValidationError
from jsonschema.validators import validate


class ManifestDeclarativeSource(DeclarativeSource):
    """Declarative source defined by a manifest of low-code components that define source connector behavior"""

    VALID_TOP_LEVEL_FIELDS = {"check", "definitions", "schemas", "spec", "streams", "type", "version"}

    def __init__(
        self,
        source_config: ConnectionDefinition,
        debug: bool = False,
        emit_connector_builder_messages: bool = False,
        component_factory: Optional[ModelToComponentFactory] = None,
    ):
        """
        :param source_config(Mapping[str, Any]): The manifest of low-code components that describe the source connector
        :param debug(bool): True if debug mode is enabled
        :param component_factory(ModelToComponentFactory): optional factory if ModelToComponentFactory's default behaviour needs to be tweaked
        """
        self.logger = logging.getLogger(f"airbyte.{self.name}")

        # For ease of use we don't require the type to be specified at the top level manifest, but it should be included during processing
        manifest = dict(source_config)
        if "type" not in manifest:
            manifest["type"] = "DeclarativeSource"

        resolved_source_config = ManifestReferenceResolver().preprocess_manifest(manifest)
        propagated_source_config = ManifestComponentTransformer().propagate_types_and_parameters("", resolved_source_config, {})
        self._source_config = propagated_source_config
        self._debug = debug
        self._emit_connector_builder_messages = emit_connector_builder_messages
        self._constructor = component_factory if component_factory else ModelToComponentFactory(emit_connector_builder_messages)
        self._message_repository = self._constructor.get_message_repository()
        self._slice_logger: SliceLogger = AlwaysLogSliceLogger() if emit_connector_builder_messages else DebugSliceLogger()

        self._validate_source()

    @property
    def resolved_manifest(self) -> Mapping[str, Any]:
        return self._source_config

    @property
    def message_repository(self) -> Union[None, MessageRepository]:
        return self._message_repository

    @property
    def connection_checker(self) -> ConnectionChecker:
        check = self._source_config["check"]
        if "type" not in check:
            check["type"] = "CheckStream"
        check_stream = self._constructor.create_component(
            CheckStreamModel, check, dict(), emit_connector_builder_messages=self._emit_connector_builder_messages
        )
        if isinstance(check_stream, ConnectionChecker):
            return check_stream
        else:
            raise ValueError(f"Expected to generate a ConnectionChecker component, but received {check_stream.__class__}")

    def streams(self, config: Mapping[str, Any]) -> List[Stream]:
        self._emit_manifest_debug_message(extra_args={"source_name": self.name, "parsed_config": json.dumps(self._source_config)})

        source_streams = [
            self._constructor.create_component(
                DeclarativeStreamModel, stream_config, config, emit_connector_builder_messages=self._emit_connector_builder_messages
            )
            for stream_config in self._stream_configs(self._source_config)
        ]

        for stream in source_streams:
            # make sure the log level is always applied to the stream's logger
            self._apply_log_level_to_stream_logger(self.logger, stream)
        return source_streams

    def spec(self, logger: logging.Logger) -> ConnectorSpecification:
        """
        Returns the connector specification (spec) as defined in the Airbyte Protocol. The spec is an object describing the possible
        configurations (e.g: username and password) which can be configured when running this connector. For low-code connectors, this
        will first attempt to load the spec from the manifest's spec block, otherwise it will load it from "spec.yaml" or "spec.json"
        in the project root.
        """
        self._configure_logger_level(logger)
        self._emit_manifest_debug_message(extra_args={"source_name": self.name, "parsed_config": json.dumps(self._source_config)})

        spec = self._source_config.get("spec")
        if spec:
            if "type" not in spec:
                spec["type"] = "Spec"
            spec_component = self._constructor.create_component(SpecModel, spec, dict())
            return spec_component.generate_spec()
        else:
            return super().spec(logger)

    def check(self, logger: logging.Logger, config: Mapping[str, Any]) -> AirbyteConnectionStatus:
        self._configure_logger_level(logger)
        return super().check(logger, config)

    def read(
        self,
        logger: logging.Logger,
        config: Mapping[str, Any],
        catalog: ConfiguredAirbyteCatalog,
        state: Optional[Union[List[AirbyteStateMessage], MutableMapping[str, Any]]] = None,
    ) -> Iterator[AirbyteMessage]:
        self._configure_logger_level(logger)
        yield from super().read(logger, config, catalog, state)

<<<<<<< HEAD
    def get_slice_logger(self) -> SliceLogger:
        if self._emit_connector_builder_messages:
            return AlwaysLogSliceLogger()
        else:
            return super().get_slice_logger()

=======
>>>>>>> fc955e89
    def _configure_logger_level(self, logger: logging.Logger) -> None:
        """
        Set the log level to logging.DEBUG if debug mode is enabled
        """
        if self._debug:
            logger.setLevel(logging.DEBUG)

    def _validate_source(self) -> None:
        """
        Validates the connector manifest against the declarative component schema
        """
        try:
            raw_component_schema = pkgutil.get_data("airbyte_cdk", "sources/declarative/declarative_component_schema.yaml")
            if raw_component_schema is not None:
                declarative_component_schema = yaml.load(raw_component_schema, Loader=yaml.SafeLoader)
            else:
                raise RuntimeError("Failed to read manifest component json schema required for validation")
        except FileNotFoundError as e:
            raise FileNotFoundError(f"Failed to read manifest component json schema required for validation: {e}")

        streams = self._source_config.get("streams")
        if not streams:
            raise ValidationError(f"A valid manifest should have at least one stream defined. Got {streams}")

        try:
            validate(self._source_config, declarative_component_schema)
        except ValidationError as e:
            raise ValidationError("Validation against json schema defined in declarative_component_schema.yaml schema failed") from e

        cdk_version = metadata.version("airbyte_cdk")
        cdk_major, cdk_minor, cdk_patch = self._get_version_parts(cdk_version, "airbyte-cdk")
        manifest_version = self._source_config.get("version")
        if manifest_version is None:
            raise RuntimeError(
                "Manifest version is not defined in the manifest. This is unexpected since it should be a required field. Please contact support."
            )
        manifest_major, manifest_minor, manifest_patch = self._get_version_parts(manifest_version, "manifest")

        if cdk_major < manifest_major or (cdk_major == manifest_major and cdk_minor < manifest_minor):
            raise ValidationError(
                f"The manifest version {manifest_version} is greater than the airbyte-cdk package version ({cdk_version}). Your "
                f"manifest may contain features that are not in the current CDK version."
            )
        elif manifest_major == 0 and manifest_minor < 29:
            raise ValidationError(
                f"The low-code framework was promoted to Beta in airbyte-cdk version 0.29.0 and contains many breaking changes to the "
                f"language. The manifest version {manifest_version} is incompatible with the airbyte-cdk package version "
                f"{cdk_version} which contains these breaking changes."
            )

    @staticmethod
    def _get_version_parts(version: str, version_type: str) -> Tuple[int, int, int]:
        """
        Takes a semantic version represented as a string and splits it into a tuple of its major, minor, and patch versions.
        """
        version_parts = re.split(r"\.", version)
        if len(version_parts) != 3 or not all([part.isdigit() for part in version_parts]):
            raise ValidationError(f"The {version_type} version {version} specified is not a valid version format (ex. 1.2.3)")
        return tuple(int(part) for part in version_parts)  # type: ignore # We already verified there were 3 parts and they are all digits

    def _stream_configs(self, manifest: Mapping[str, Any]) -> List[Dict[str, Any]]:
        # This has a warning flag for static, but after we finish part 4 we'll replace manifest with self._source_config
        stream_configs: List[Dict[str, Any]] = manifest.get("streams", [])
        for s in stream_configs:
            if "type" not in s:
                s["type"] = "DeclarativeStream"
        return stream_configs

    def _emit_manifest_debug_message(self, extra_args: dict[str, Any]) -> None:
        self.logger.debug("declarative source created from manifest", extra=extra_args)<|MERGE_RESOLUTION|>--- conflicted
+++ resolved
@@ -28,11 +28,7 @@
 from airbyte_cdk.sources.declarative.types import ConnectionDefinition
 from airbyte_cdk.sources.message import MessageRepository
 from airbyte_cdk.sources.streams.core import Stream
-<<<<<<< HEAD
-from airbyte_cdk.sources.utils.slice_logger import AlwaysLogSliceLogger, SliceLogger
-=======
 from airbyte_cdk.sources.utils.slice_logger import AlwaysLogSliceLogger, DebugSliceLogger, SliceLogger
->>>>>>> fc955e89
 from jsonschema.exceptions import ValidationError
 from jsonschema.validators import validate
 
@@ -141,15 +137,6 @@
         self._configure_logger_level(logger)
         yield from super().read(logger, config, catalog, state)
 
-<<<<<<< HEAD
-    def get_slice_logger(self) -> SliceLogger:
-        if self._emit_connector_builder_messages:
-            return AlwaysLogSliceLogger()
-        else:
-            return super().get_slice_logger()
-
-=======
->>>>>>> fc955e89
     def _configure_logger_level(self, logger: logging.Logger) -> None:
         """
         Set the log level to logging.DEBUG if debug mode is enabled
